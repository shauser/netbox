import django_filters
import netaddr
from django.contrib.contenttypes.models import ContentType
from django.core.exceptions import ValidationError
from django.db.models import Q
from netaddr.core import AddrFormatError

from dcim.models import Device, Interface, Region, Site, SiteGroup
from extras.filters import TagFilter
from netbox.filtersets import ChangeLoggedModelFilterSet, OrganizationalModelFilterSet, PrimaryModelFilterSet
from tenancy.filtersets import TenancyFilterSet
from tenancy.models import Tenant
from utilities.filters import (
    ContentTypeFilter, MultiValueCharFilter, MultiValueNumberFilter, NumericArrayFilter, TreeNodeMultipleChoiceFilter,
)
from virtualization.models import VirtualMachine, VMInterface
from .choices import *
from .models import *


__all__ = (
    'AggregateFilterSet',
<<<<<<< HEAD
    'ASNFilterSet',
=======
    'FHRPGroupAssignmentFilterSet',
    'FHRPGroupFilterSet',
>>>>>>> 18080a96
    'IPAddressFilterSet',
    'IPRangeFilterSet',
    'PrefixFilterSet',
    'RIRFilterSet',
    'RoleFilterSet',
    'RouteTargetFilterSet',
    'ServiceFilterSet',
    'VLANFilterSet',
    'VLANGroupFilterSet',
    'VRFFilterSet',
)


class VRFFilterSet(PrimaryModelFilterSet, TenancyFilterSet):
    q = django_filters.CharFilter(
        method='search',
        label='Search',
    )
    import_target_id = django_filters.ModelMultipleChoiceFilter(
        field_name='import_targets',
        queryset=RouteTarget.objects.all(),
        label='Import target',
    )
    import_target = django_filters.ModelMultipleChoiceFilter(
        field_name='import_targets__name',
        queryset=RouteTarget.objects.all(),
        to_field_name='name',
        label='Import target (name)',
    )
    export_target_id = django_filters.ModelMultipleChoiceFilter(
        field_name='export_targets',
        queryset=RouteTarget.objects.all(),
        label='Export target',
    )
    export_target = django_filters.ModelMultipleChoiceFilter(
        field_name='export_targets__name',
        queryset=RouteTarget.objects.all(),
        to_field_name='name',
        label='Export target (name)',
    )
    tag = TagFilter()

    def search(self, queryset, name, value):
        if not value.strip():
            return queryset
        return queryset.filter(
            Q(name__icontains=value) |
            Q(rd__icontains=value) |
            Q(description__icontains=value)
        )

    class Meta:
        model = VRF
        fields = ['id', 'name', 'rd', 'enforce_unique']


class RouteTargetFilterSet(PrimaryModelFilterSet, TenancyFilterSet):
    q = django_filters.CharFilter(
        method='search',
        label='Search',
    )
    importing_vrf_id = django_filters.ModelMultipleChoiceFilter(
        field_name='importing_vrfs',
        queryset=VRF.objects.all(),
        label='Importing VRF',
    )
    importing_vrf = django_filters.ModelMultipleChoiceFilter(
        field_name='importing_vrfs__rd',
        queryset=VRF.objects.all(),
        to_field_name='rd',
        label='Import VRF (RD)',
    )
    exporting_vrf_id = django_filters.ModelMultipleChoiceFilter(
        field_name='exporting_vrfs',
        queryset=VRF.objects.all(),
        label='Exporting VRF',
    )
    exporting_vrf = django_filters.ModelMultipleChoiceFilter(
        field_name='exporting_vrfs__rd',
        queryset=VRF.objects.all(),
        to_field_name='rd',
        label='Export VRF (RD)',
    )
    tag = TagFilter()

    def search(self, queryset, name, value):
        if not value.strip():
            return queryset
        return queryset.filter(
            Q(name__icontains=value) |
            Q(description__icontains=value)
        )

    class Meta:
        model = RouteTarget
        fields = ['id', 'name']


class RIRFilterSet(OrganizationalModelFilterSet):
    tag = TagFilter()

    class Meta:
        model = RIR
        fields = ['id', 'name', 'slug', 'is_private', 'description']


class AggregateFilterSet(PrimaryModelFilterSet, TenancyFilterSet):
    q = django_filters.CharFilter(
        method='search',
        label='Search',
    )
    family = django_filters.NumberFilter(
        field_name='prefix',
        lookup_expr='family'
    )
    prefix = django_filters.CharFilter(
        method='filter_prefix',
        label='Prefix',
    )
    rir_id = django_filters.ModelMultipleChoiceFilter(
        queryset=RIR.objects.all(),
        label='RIR (ID)',
    )
    rir = django_filters.ModelMultipleChoiceFilter(
        field_name='rir__slug',
        queryset=RIR.objects.all(),
        to_field_name='slug',
        label='RIR (slug)',
    )
    tag = TagFilter()

    class Meta:
        model = Aggregate
        fields = ['id', 'date_added']

    def search(self, queryset, name, value):
        if not value.strip():
            return queryset
        qs_filter = Q(description__icontains=value)
        try:
            prefix = str(netaddr.IPNetwork(value.strip()).cidr)
            qs_filter |= Q(prefix__net_contains_or_equals=prefix)
        except (AddrFormatError, ValueError):
            pass
        return queryset.filter(qs_filter)

    def filter_prefix(self, queryset, name, value):
        if not value.strip():
            return queryset
        try:
            query = str(netaddr.IPNetwork(value).cidr)
            return queryset.filter(prefix=query)
        except (AddrFormatError, ValueError):
            return queryset.none()


class ASNFilterSet(OrganizationalModelFilterSet, TenancyFilterSet):

    rir_id = django_filters.ModelMultipleChoiceFilter(
        queryset=RIR.objects.all(),
        label='RIR (ID)',
    )
    rir = django_filters.ModelMultipleChoiceFilter(
        field_name='rir__slug',
        queryset=RIR.objects.all(),
        to_field_name='slug',
        label='RIR (slug)',
    )
    site_id = django_filters.ModelMultipleChoiceFilter(
        field_name='sites',
        queryset=Site.objects.all(),
        label='Site (ID)',
    )
    site = django_filters.ModelMultipleChoiceFilter(
        field_name='sites__slug',
        queryset=Site.objects.all(),
        to_field_name='slug',
        label='Site (slug)',
    )

    class Meta:
        model = ASN
        fields = ['id', 'asn']

    def search(self, queryset, name, value):
        if not value.strip():
            return queryset
        qs_filter = Q(Q(description__icontains=value) | Q(asn__icontains=value))
        return queryset.filter(qs_filter)


class RoleFilterSet(OrganizationalModelFilterSet):
    q = django_filters.CharFilter(
        method='search',
        label='Search',
    )
    tag = TagFilter()

    class Meta:
        model = Role
        fields = ['id', 'name', 'slug']


class PrefixFilterSet(PrimaryModelFilterSet, TenancyFilterSet):
    q = django_filters.CharFilter(
        method='search',
        label='Search',
    )
    family = django_filters.NumberFilter(
        field_name='prefix',
        lookup_expr='family'
    )
    prefix = MultiValueCharFilter(
        method='filter_prefix',
        label='Prefix',
    )
    within = django_filters.CharFilter(
        method='search_within',
        label='Within prefix',
    )
    within_include = django_filters.CharFilter(
        method='search_within_include',
        label='Within and including prefix',
    )
    contains = django_filters.CharFilter(
        method='search_contains',
        label='Prefixes which contain this prefix or IP',
    )
    depth = MultiValueNumberFilter(
        field_name='_depth'
    )
    children = MultiValueNumberFilter(
        field_name='_children'
    )
    mask_length = MultiValueNumberFilter(
        field_name='prefix',
        lookup_expr='net_mask_length'
    )
    mask_length__gte = django_filters.NumberFilter(
        field_name='prefix',
        lookup_expr='net_mask_length__gte'
    )
    mask_length__lte = django_filters.NumberFilter(
        field_name='prefix',
        lookup_expr='net_mask_length__lte'
    )
    vrf_id = django_filters.ModelMultipleChoiceFilter(
        queryset=VRF.objects.all(),
        label='VRF',
    )
    vrf = django_filters.ModelMultipleChoiceFilter(
        field_name='vrf__rd',
        queryset=VRF.objects.all(),
        to_field_name='rd',
        label='VRF (RD)',
    )
    present_in_vrf_id = django_filters.ModelChoiceFilter(
        queryset=VRF.objects.all(),
        method='filter_present_in_vrf',
        label='VRF'
    )
    present_in_vrf = django_filters.ModelChoiceFilter(
        queryset=VRF.objects.all(),
        method='filter_present_in_vrf',
        to_field_name='rd',
        label='VRF (RD)',
    )
    region_id = TreeNodeMultipleChoiceFilter(
        queryset=Region.objects.all(),
        field_name='site__region',
        lookup_expr='in',
        label='Region (ID)',
    )
    region = TreeNodeMultipleChoiceFilter(
        queryset=Region.objects.all(),
        field_name='site__region',
        lookup_expr='in',
        to_field_name='slug',
        label='Region (slug)',
    )
    site_group_id = TreeNodeMultipleChoiceFilter(
        queryset=SiteGroup.objects.all(),
        field_name='site__group',
        lookup_expr='in',
        label='Site group (ID)',
    )
    site_group = TreeNodeMultipleChoiceFilter(
        queryset=SiteGroup.objects.all(),
        field_name='site__group',
        lookup_expr='in',
        to_field_name='slug',
        label='Site group (slug)',
    )
    site_id = django_filters.ModelMultipleChoiceFilter(
        queryset=Site.objects.all(),
        label='Site (ID)',
    )
    site = django_filters.ModelMultipleChoiceFilter(
        field_name='site__slug',
        queryset=Site.objects.all(),
        to_field_name='slug',
        label='Site (slug)',
    )
    vlan_id = django_filters.ModelMultipleChoiceFilter(
        queryset=VLAN.objects.all(),
        label='VLAN (ID)',
    )
    vlan_vid = django_filters.NumberFilter(
        field_name='vlan__vid',
        label='VLAN number (1-4095)',
    )
    role_id = django_filters.ModelMultipleChoiceFilter(
        queryset=Role.objects.all(),
        label='Role (ID)',
    )
    role = django_filters.ModelMultipleChoiceFilter(
        field_name='role__slug',
        queryset=Role.objects.all(),
        to_field_name='slug',
        label='Role (slug)',
    )
    status = django_filters.MultipleChoiceFilter(
        choices=PrefixStatusChoices,
        null_value=None
    )
    tag = TagFilter()

    class Meta:
        model = Prefix
        fields = ['id', 'is_pool', 'mark_utilized']

    def search(self, queryset, name, value):
        if not value.strip():
            return queryset
        qs_filter = Q(description__icontains=value)
        try:
            prefix = str(netaddr.IPNetwork(value.strip()).cidr)
            qs_filter |= Q(prefix__net_contains_or_equals=prefix)
        except (AddrFormatError, ValueError):
            pass
        return queryset.filter(qs_filter)

    def filter_prefix(self, queryset, name, value):
        query_values = []
        for v in value:
            try:
                query_values.append(netaddr.IPNetwork(v))
            except (AddrFormatError, ValueError):
                pass
        return queryset.filter(prefix__in=query_values)

    def search_within(self, queryset, name, value):
        value = value.strip()
        if not value:
            return queryset
        try:
            query = str(netaddr.IPNetwork(value).cidr)
            return queryset.filter(prefix__net_contained=query)
        except (AddrFormatError, ValueError):
            return queryset.none()

    def search_within_include(self, queryset, name, value):
        value = value.strip()
        if not value:
            return queryset
        try:
            query = str(netaddr.IPNetwork(value).cidr)
            return queryset.filter(prefix__net_contained_or_equal=query)
        except (AddrFormatError, ValueError):
            return queryset.none()

    def search_contains(self, queryset, name, value):
        value = value.strip()
        if not value:
            return queryset
        try:
            # Searching by prefix
            if '/' in value:
                return queryset.filter(prefix__net_contains_or_equals=str(netaddr.IPNetwork(value).cidr))
            # Searching by IP address
            else:
                return queryset.filter(prefix__net_contains=str(netaddr.IPAddress(value)))
        except (AddrFormatError, ValueError):
            return queryset.none()

    def filter_present_in_vrf(self, queryset, name, vrf):
        if vrf is None:
            return queryset.none
        return queryset.filter(
            Q(vrf=vrf) |
            Q(vrf__export_targets__in=vrf.import_targets.all())
        )


class IPRangeFilterSet(TenancyFilterSet, PrimaryModelFilterSet):
    q = django_filters.CharFilter(
        method='search',
        label='Search',
    )
    family = django_filters.NumberFilter(
        field_name='start_address',
        lookup_expr='family'
    )
    contains = django_filters.CharFilter(
        method='search_contains',
        label='Ranges which contain this prefix or IP',
    )
    vrf_id = django_filters.ModelMultipleChoiceFilter(
        queryset=VRF.objects.all(),
        label='VRF',
    )
    vrf = django_filters.ModelMultipleChoiceFilter(
        field_name='vrf__rd',
        queryset=VRF.objects.all(),
        to_field_name='rd',
        label='VRF (RD)',
    )
    role_id = django_filters.ModelMultipleChoiceFilter(
        queryset=Role.objects.all(),
        label='Role (ID)',
    )
    role = django_filters.ModelMultipleChoiceFilter(
        field_name='role__slug',
        queryset=Role.objects.all(),
        to_field_name='slug',
        label='Role (slug)',
    )
    status = django_filters.MultipleChoiceFilter(
        choices=IPRangeStatusChoices,
        null_value=None
    )
    tag = TagFilter()

    class Meta:
        model = IPRange
        fields = ['id']

    def search(self, queryset, name, value):
        if not value.strip():
            return queryset
        qs_filter = Q(description__icontains=value)
        try:
            ipaddress = str(netaddr.IPNetwork(value.strip()).cidr)
            qs_filter |= Q(start_address=ipaddress)
            qs_filter |= Q(end_address=ipaddress)
        except (AddrFormatError, ValueError):
            pass
        return queryset.filter(qs_filter)

    def search_contains(self, queryset, name, value):
        value = value.strip()
        if not value:
            return queryset
        try:
            # Strip mask
            ipaddress = netaddr.IPNetwork(value)
            return queryset.filter(start_address__lte=ipaddress, end_address__gte=ipaddress)
        except (AddrFormatError, ValueError):
            return queryset.none()


class IPAddressFilterSet(PrimaryModelFilterSet, TenancyFilterSet):
    q = django_filters.CharFilter(
        method='search',
        label='Search',
    )
    family = django_filters.NumberFilter(
        field_name='address',
        lookup_expr='family'
    )
    parent = django_filters.CharFilter(
        method='search_by_parent',
        label='Parent prefix',
    )
    address = MultiValueCharFilter(
        method='filter_address',
        label='Address',
    )
    mask_length = django_filters.NumberFilter(
        method='filter_mask_length',
        label='Mask length',
    )
    vrf_id = django_filters.ModelMultipleChoiceFilter(
        queryset=VRF.objects.all(),
        label='VRF',
    )
    vrf = django_filters.ModelMultipleChoiceFilter(
        field_name='vrf__rd',
        queryset=VRF.objects.all(),
        to_field_name='rd',
        label='VRF (RD)',
    )
    present_in_vrf_id = django_filters.ModelChoiceFilter(
        queryset=VRF.objects.all(),
        method='filter_present_in_vrf',
        label='VRF'
    )
    present_in_vrf = django_filters.ModelChoiceFilter(
        queryset=VRF.objects.all(),
        method='filter_present_in_vrf',
        to_field_name='rd',
        label='VRF (RD)',
    )
    device = MultiValueCharFilter(
        method='filter_device',
        field_name='name',
        label='Device (name)',
    )
    device_id = MultiValueNumberFilter(
        method='filter_device',
        field_name='pk',
        label='Device (ID)',
    )
    virtual_machine = MultiValueCharFilter(
        method='filter_virtual_machine',
        field_name='name',
        label='Virtual machine (name)',
    )
    virtual_machine_id = MultiValueNumberFilter(
        method='filter_virtual_machine',
        field_name='pk',
        label='Virtual machine (ID)',
    )
    interface = django_filters.ModelMultipleChoiceFilter(
        field_name='interface__name',
        queryset=Interface.objects.all(),
        to_field_name='name',
        label='Interface (name)',
    )
    interface_id = django_filters.ModelMultipleChoiceFilter(
        field_name='interface',
        queryset=Interface.objects.all(),
        label='Interface (ID)',
    )
    vminterface = django_filters.ModelMultipleChoiceFilter(
        field_name='vminterface__name',
        queryset=VMInterface.objects.all(),
        to_field_name='name',
        label='VM interface (name)',
    )
    vminterface_id = django_filters.ModelMultipleChoiceFilter(
        field_name='vminterface',
        queryset=VMInterface.objects.all(),
        label='VM interface (ID)',
    )
    assigned_to_interface = django_filters.BooleanFilter(
        method='_assigned_to_interface',
        label='Is assigned to an interface',
    )
    status = django_filters.MultipleChoiceFilter(
        choices=IPAddressStatusChoices,
        null_value=None
    )
    role = django_filters.MultipleChoiceFilter(
        choices=IPAddressRoleChoices
    )
    tag = TagFilter()

    class Meta:
        model = IPAddress
        fields = ['id', 'dns_name', 'description']

    def search(self, queryset, name, value):
        if not value.strip():
            return queryset
        qs_filter = (
            Q(dns_name__icontains=value) |
            Q(description__icontains=value) |
            Q(address__istartswith=value)
        )
        return queryset.filter(qs_filter)

    def search_by_parent(self, queryset, name, value):
        value = value.strip()
        if not value:
            return queryset
        try:
            query = str(netaddr.IPNetwork(value.strip()).cidr)
            return queryset.filter(address__net_host_contained=query)
        except (AddrFormatError, ValueError):
            return queryset.none()

    def filter_address(self, queryset, name, value):
        try:
            return queryset.filter(address__net_in=value)
        except ValidationError:
            return queryset.none()

    def filter_mask_length(self, queryset, name, value):
        if not value:
            return queryset
        return queryset.filter(address__net_mask_length=value)

    def filter_present_in_vrf(self, queryset, name, vrf):
        if vrf is None:
            return queryset.none
        return queryset.filter(
            Q(vrf=vrf) |
            Q(vrf__export_targets__in=vrf.import_targets.all())
        )

    def filter_device(self, queryset, name, value):
        devices = Device.objects.filter(**{'{}__in'.format(name): value})
        if not devices.exists():
            return queryset.none()
        interface_ids = []
        for device in devices:
            interface_ids.extend(device.vc_interfaces().values_list('id', flat=True))
        return queryset.filter(
            interface__in=interface_ids
        )

    def filter_virtual_machine(self, queryset, name, value):
        virtual_machines = VirtualMachine.objects.filter(**{'{}__in'.format(name): value})
        if not virtual_machines.exists():
            return queryset.none()
        interface_ids = []
        for vm in virtual_machines:
            interface_ids.extend(vm.interfaces.values_list('id', flat=True))
        return queryset.filter(
            vminterface__in=interface_ids
        )

    def _assigned_to_interface(self, queryset, name, value):
        return queryset.exclude(assigned_object_id__isnull=value)


class FHRPGroupFilterSet(PrimaryModelFilterSet):
    q = django_filters.CharFilter(
        method='search',
        label='Search',
    )
    protocol = django_filters.MultipleChoiceFilter(
        choices=FHRPGroupProtocolChoices
    )
    auth_type = django_filters.MultipleChoiceFilter(
        choices=FHRPGroupAuthTypeChoices
    )
    related_ip = django_filters.ModelMultipleChoiceFilter(
        queryset=IPAddress.objects.all(),
        method='filter_related_ip'
    )
    tag = TagFilter()

    class Meta:
        model = FHRPGroup
        fields = ['id', 'protocol', 'group_id', 'auth_type']

    def search(self, queryset, name, value):
        if not value.strip():
            return queryset
        return queryset.filter(
            Q(description__icontains=value)
        )

    def filter_related_ip(self, queryset, name, value):
        """
        Filter by VRF & prefix of assigned IP addresses.
        """
        ip_filter = Q()
        for ipaddress in value:
            if ipaddress.vrf:
                q = Q(
                    ip_addresses__address__net_contained_or_equal=ipaddress.address,
                    ip_addresses__vrf=ipaddress.vrf
                )
            else:
                q = Q(
                    ip_addresses__address__net_contained_or_equal=ipaddress.address,
                    ip_addresses__vrf__isnull=True
                )
            ip_filter |= q

        return queryset.filter(ip_filter)


class FHRPGroupAssignmentFilterSet(ChangeLoggedModelFilterSet):
    interface_type = ContentTypeFilter()
    group_id = django_filters.ModelMultipleChoiceFilter(
        queryset=FHRPGroup.objects.all(),
        label='Group (ID)',
    )

    class Meta:
        model = FHRPGroupAssignment
        fields = ['id', 'group_id', 'interface_type', 'interface_id', 'priority']


class VLANGroupFilterSet(OrganizationalModelFilterSet):
    q = django_filters.CharFilter(
        method='search',
        label='Search',
    )
    scope_type = ContentTypeFilter()
    region = django_filters.NumberFilter(
        method='filter_scope'
    )
    sitegroup = django_filters.NumberFilter(
        method='filter_scope'
    )
    site = django_filters.NumberFilter(
        method='filter_scope'
    )
    location = django_filters.NumberFilter(
        method='filter_scope'
    )
    rack = django_filters.NumberFilter(
        method='filter_scope'
    )
    clustergroup = django_filters.NumberFilter(
        method='filter_scope'
    )
    cluster = django_filters.NumberFilter(
        method='filter_scope'
    )
    tag = TagFilter()

    class Meta:
        model = VLANGroup
        fields = ['id', 'name', 'slug', 'description', 'scope_id']

    def search(self, queryset, name, value):
        if not value.strip():
            return queryset
        qs_filter = (
            Q(name__icontains=value) |
            Q(description__icontains=value)
        )
        return queryset.filter(qs_filter)

    def filter_scope(self, queryset, name, value):
        return queryset.filter(
            scope_type=ContentType.objects.get(model=name),
            scope_id=value
        )


class VLANFilterSet(PrimaryModelFilterSet, TenancyFilterSet):
    q = django_filters.CharFilter(
        method='search',
        label='Search',
    )
    region_id = TreeNodeMultipleChoiceFilter(
        queryset=Region.objects.all(),
        field_name='site__region',
        lookup_expr='in',
        label='Region (ID)',
    )
    region = TreeNodeMultipleChoiceFilter(
        queryset=Region.objects.all(),
        field_name='site__region',
        lookup_expr='in',
        to_field_name='slug',
        label='Region (slug)',
    )
    site_group_id = TreeNodeMultipleChoiceFilter(
        queryset=SiteGroup.objects.all(),
        field_name='site__group',
        lookup_expr='in',
        label='Site group (ID)',
    )
    site_group = TreeNodeMultipleChoiceFilter(
        queryset=SiteGroup.objects.all(),
        field_name='site__group',
        lookup_expr='in',
        to_field_name='slug',
        label='Site group (slug)',
    )
    site_id = django_filters.ModelMultipleChoiceFilter(
        queryset=Site.objects.all(),
        label='Site (ID)',
    )
    site = django_filters.ModelMultipleChoiceFilter(
        field_name='site__slug',
        queryset=Site.objects.all(),
        to_field_name='slug',
        label='Site (slug)',
    )
    group_id = django_filters.ModelMultipleChoiceFilter(
        queryset=VLANGroup.objects.all(),
        label='Group (ID)',
    )
    group = django_filters.ModelMultipleChoiceFilter(
        field_name='group__slug',
        queryset=VLANGroup.objects.all(),
        to_field_name='slug',
        label='Group',
    )
    role_id = django_filters.ModelMultipleChoiceFilter(
        queryset=Role.objects.all(),
        label='Role (ID)',
    )
    role = django_filters.ModelMultipleChoiceFilter(
        field_name='role__slug',
        queryset=Role.objects.all(),
        to_field_name='slug',
        label='Role (slug)',
    )
    status = django_filters.MultipleChoiceFilter(
        choices=VLANStatusChoices,
        null_value=None
    )
    available_on_device = django_filters.ModelChoiceFilter(
        queryset=Device.objects.all(),
        method='get_for_device'
    )
    available_on_virtualmachine = django_filters.ModelChoiceFilter(
        queryset=VirtualMachine.objects.all(),
        method='get_for_virtualmachine'
    )
    tag = TagFilter()

    class Meta:
        model = VLAN
        fields = ['id', 'vid', 'name']

    def search(self, queryset, name, value):
        if not value.strip():
            return queryset
        qs_filter = Q(name__icontains=value) | Q(description__icontains=value)
        try:
            qs_filter |= Q(vid=int(value.strip()))
        except ValueError:
            pass
        return queryset.filter(qs_filter)

    def get_for_device(self, queryset, name, value):
        return queryset.get_for_device(value)

    def get_for_virtualmachine(self, queryset, name, value):
        return queryset.get_for_virtualmachine(value)


class ServiceFilterSet(PrimaryModelFilterSet):
    q = django_filters.CharFilter(
        method='search',
        label='Search',
    )
    device_id = django_filters.ModelMultipleChoiceFilter(
        queryset=Device.objects.all(),
        label='Device (ID)',
    )
    device = django_filters.ModelMultipleChoiceFilter(
        field_name='device__name',
        queryset=Device.objects.all(),
        to_field_name='name',
        label='Device (name)',
    )
    virtual_machine_id = django_filters.ModelMultipleChoiceFilter(
        queryset=VirtualMachine.objects.all(),
        label='Virtual machine (ID)',
    )
    virtual_machine = django_filters.ModelMultipleChoiceFilter(
        field_name='virtual_machine__name',
        queryset=VirtualMachine.objects.all(),
        to_field_name='name',
        label='Virtual machine (name)',
    )
    port = NumericArrayFilter(
        field_name='ports',
        lookup_expr='contains'
    )
    tag = TagFilter()

    class Meta:
        model = Service
        fields = ['id', 'name', 'protocol']

    def search(self, queryset, name, value):
        if not value.strip():
            return queryset
        qs_filter = Q(name__icontains=value) | Q(description__icontains=value)
        return queryset.filter(qs_filter)<|MERGE_RESOLUTION|>--- conflicted
+++ resolved
@@ -20,12 +20,9 @@
 
 __all__ = (
     'AggregateFilterSet',
-<<<<<<< HEAD
     'ASNFilterSet',
-=======
     'FHRPGroupAssignmentFilterSet',
     'FHRPGroupFilterSet',
->>>>>>> 18080a96
     'IPAddressFilterSet',
     'IPRangeFilterSet',
     'PrefixFilterSet',

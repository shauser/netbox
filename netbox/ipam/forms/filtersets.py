from django import forms
from django.utils.translation import gettext as _

from dcim.models import Location, Rack, Region, Site, SiteGroup
from extras.forms import CustomFieldModelFilterForm
from ipam.choices import *
from ipam.constants import *
from ipam.models import *
from ipam.models import ASN
from tenancy.forms import TenancyFilterForm
from tenancy.models import Tenant
from utilities.forms import (
    add_blank_choice, BootstrapMixin, DynamicModelChoiceField, DynamicModelMultipleChoiceField, StaticSelect,
    StaticSelectMultiple, TagFilterField, BOOLEAN_WITH_BLANK_CHOICES,
)

__all__ = (
    'AggregateFilterForm',
<<<<<<< HEAD
    'ASNFilterForm',
=======
    'FHRPGroupFilterForm',
>>>>>>> 18080a96
    'IPAddressFilterForm',
    'IPRangeFilterForm',
    'PrefixFilterForm',
    'RIRFilterForm',
    'RoleFilterForm',
    'RouteTargetFilterForm',
    'ServiceFilterForm',
    'VLANFilterForm',
    'VLANGroupFilterForm',
    'VRFFilterForm',
)

PREFIX_MASK_LENGTH_CHOICES = add_blank_choice([
    (i, i) for i in range(PREFIX_LENGTH_MIN, PREFIX_LENGTH_MAX + 1)
])

IPADDRESS_MASK_LENGTH_CHOICES = add_blank_choice([
    (i, i) for i in range(IPADDRESS_MASK_LENGTH_MIN, IPADDRESS_MASK_LENGTH_MAX + 1)
])


class VRFFilterForm(BootstrapMixin, TenancyFilterForm, CustomFieldModelFilterForm):
    model = VRF
    field_groups = [
        ['q', 'tag'],
        ['import_target_id', 'export_target_id'],
        ['tenant_group_id', 'tenant_id'],
    ]
    q = forms.CharField(
        required=False,
        widget=forms.TextInput(attrs={'placeholder': _('All Fields')}),
        label=_('Search')
    )
    import_target_id = DynamicModelMultipleChoiceField(
        queryset=RouteTarget.objects.all(),
        required=False,
        label=_('Import targets'),
        fetch_trigger='open'
    )
    export_target_id = DynamicModelMultipleChoiceField(
        queryset=RouteTarget.objects.all(),
        required=False,
        label=_('Export targets'),
        fetch_trigger='open'
    )
    tag = TagFilterField(model)


class RouteTargetFilterForm(BootstrapMixin, TenancyFilterForm, CustomFieldModelFilterForm):
    model = RouteTarget
    field_groups = [
        ['q', 'tag'],
        ['importing_vrf_id', 'exporting_vrf_id'],
        ['tenant_group_id', 'tenant_id'],
    ]
    q = forms.CharField(
        required=False,
        widget=forms.TextInput(attrs={'placeholder': _('All Fields')}),
        label=_('Search')
    )
    importing_vrf_id = DynamicModelMultipleChoiceField(
        queryset=VRF.objects.all(),
        required=False,
        label=_('Imported by VRF'),
        fetch_trigger='open'
    )
    exporting_vrf_id = DynamicModelMultipleChoiceField(
        queryset=VRF.objects.all(),
        required=False,
        label=_('Exported by VRF'),
        fetch_trigger='open'
    )
    tag = TagFilterField(model)


class RIRFilterForm(BootstrapMixin, CustomFieldModelFilterForm):
    model = RIR
    q = forms.CharField(
        required=False,
        widget=forms.TextInput(attrs={'placeholder': _('All Fields')}),
        label=_('Search')
    )
    is_private = forms.NullBooleanField(
        required=False,
        label=_('Private'),
        widget=StaticSelect(
            choices=BOOLEAN_WITH_BLANK_CHOICES
        )
    )
    tag = TagFilterField(model)


class AggregateFilterForm(BootstrapMixin, TenancyFilterForm, CustomFieldModelFilterForm):
    model = Aggregate
    field_groups = [
        ['q', 'tag'],
        ['family', 'rir_id'],
        ['tenant_group_id', 'tenant_id']
    ]
    q = forms.CharField(
        required=False,
        widget=forms.TextInput(attrs={'placeholder': _('All Fields')}),
        label=_('Search')
    )
    family = forms.ChoiceField(
        required=False,
        choices=add_blank_choice(IPAddressFamilyChoices),
        label=_('Address family'),
        widget=StaticSelect()
    )
    rir_id = DynamicModelMultipleChoiceField(
        queryset=RIR.objects.all(),
        required=False,
        label=_('RIR'),
        fetch_trigger='open'
    )
    tag = TagFilterField(model)


class ASNFilterForm(BootstrapMixin, TenancyFilterForm, CustomFieldModelFilterForm):
    model = ASN
    field_groups = [
        ['q'],
        ['rir_id'],
        ['tenant_group_id', 'tenant_id'],
        ['site_id'],
    ]
    q = forms.CharField(
        required=False,
        widget=forms.TextInput(attrs={'placeholder': _('All Fields')}),
        label=_('Search')
    )
    rir_id = DynamicModelMultipleChoiceField(
        queryset=RIR.objects.all(),
        required=False,
        label=_('RIR'),
        fetch_trigger='open'
    )
    site_id = DynamicModelMultipleChoiceField(
        queryset=Site.objects.all(),
        required=False,
        label=_('Site'),
        fetch_trigger='open'
    )


class RoleFilterForm(BootstrapMixin, CustomFieldModelFilterForm):
    model = Role
    q = forms.CharField(
        required=False,
        widget=forms.TextInput(attrs={'placeholder': _('All Fields')}),
        label=_('Search')
    )
    tag = TagFilterField(model)


class PrefixFilterForm(BootstrapMixin, TenancyFilterForm, CustomFieldModelFilterForm):
    model = Prefix
    field_groups = [
        ['q', 'tag'],
        ['within_include', 'family', 'status', 'role_id', 'mask_length', 'is_pool', 'mark_utilized'],
        ['vrf_id', 'present_in_vrf_id'],
        ['region_id', 'site_group_id', 'site_id'],
        ['tenant_group_id', 'tenant_id']
    ]
    q = forms.CharField(
        required=False,
        widget=forms.TextInput(attrs={'placeholder': _('All Fields')}),
        label=_('Search')
    )
    mask_length__lte = forms.IntegerField(
        widget=forms.HiddenInput()
    )
    within_include = forms.CharField(
        required=False,
        widget=forms.TextInput(
            attrs={
                'placeholder': 'Prefix',
            }
        ),
        label=_('Search within')
    )
    family = forms.ChoiceField(
        required=False,
        choices=add_blank_choice(IPAddressFamilyChoices),
        label=_('Address family'),
        widget=StaticSelect()
    )
    mask_length = forms.MultipleChoiceField(
        required=False,
        choices=PREFIX_MASK_LENGTH_CHOICES,
        label=_('Mask length'),
        widget=StaticSelectMultiple()
    )
    vrf_id = DynamicModelMultipleChoiceField(
        queryset=VRF.objects.all(),
        required=False,
        label=_('Assigned VRF'),
        null_option='Global',
        fetch_trigger='open'
    )
    present_in_vrf_id = DynamicModelChoiceField(
        queryset=VRF.objects.all(),
        required=False,
        label=_('Present in VRF'),
        fetch_trigger='open'
    )
    status = forms.MultipleChoiceField(
        choices=PrefixStatusChoices,
        required=False,
        widget=StaticSelectMultiple()
    )
    region_id = DynamicModelMultipleChoiceField(
        queryset=Region.objects.all(),
        required=False,
        label=_('Region'),
        fetch_trigger='open'
    )
    site_group_id = DynamicModelMultipleChoiceField(
        queryset=SiteGroup.objects.all(),
        required=False,
        label=_('Site group'),
        fetch_trigger='open'
    )
    site_id = DynamicModelMultipleChoiceField(
        queryset=Site.objects.all(),
        required=False,
        null_option='None',
        query_params={
            'region_id': '$region_id'
        },
        label=_('Site'),
        fetch_trigger='open'
    )
    role_id = DynamicModelMultipleChoiceField(
        queryset=Role.objects.all(),
        required=False,
        null_option='None',
        label=_('Role'),
        fetch_trigger='open'
    )
    is_pool = forms.NullBooleanField(
        required=False,
        label=_('Is a pool'),
        widget=StaticSelect(
            choices=BOOLEAN_WITH_BLANK_CHOICES
        )
    )
    mark_utilized = forms.NullBooleanField(
        required=False,
        label=_('Marked as 100% utilized'),
        widget=StaticSelect(
            choices=BOOLEAN_WITH_BLANK_CHOICES
        )
    )
    tag = TagFilterField(model)


class IPRangeFilterForm(BootstrapMixin, TenancyFilterForm, CustomFieldModelFilterForm):
    model = IPRange
    field_groups = [
        ['q', 'tag'],
        ['family', 'vrf_id', 'status', 'role_id'],
        ['tenant_group_id', 'tenant_id'],
    ]
    q = forms.CharField(
        required=False,
        widget=forms.TextInput(attrs={'placeholder': _('All Fields')}),
        label=_('Search')
    )
    family = forms.ChoiceField(
        required=False,
        choices=add_blank_choice(IPAddressFamilyChoices),
        label=_('Address family'),
        widget=StaticSelect()
    )
    vrf_id = DynamicModelMultipleChoiceField(
        queryset=VRF.objects.all(),
        required=False,
        label=_('Assigned VRF'),
        null_option='Global',
        fetch_trigger='open'
    )
    status = forms.MultipleChoiceField(
        choices=PrefixStatusChoices,
        required=False,
        widget=StaticSelectMultiple()
    )
    role_id = DynamicModelMultipleChoiceField(
        queryset=Role.objects.all(),
        required=False,
        null_option='None',
        label=_('Role'),
        fetch_trigger='open'
    )
    tag = TagFilterField(model)


class IPAddressFilterForm(BootstrapMixin, TenancyFilterForm, CustomFieldModelFilterForm):
    model = IPAddress
    field_order = [
        'q', 'parent', 'family', 'mask_length', 'vrf_id', 'present_in_vrf_id', 'status', 'role',
        'assigned_to_interface', 'tenant_group_id', 'tenant_id',
    ]
    field_groups = [
        ['q', 'tag'],
        ['parent', 'family', 'status', 'role', 'mask_length', 'assigned_to_interface'],
        ['vrf_id', 'present_in_vrf_id'],
        ['tenant_group_id', 'tenant_id'],
    ]
    q = forms.CharField(
        required=False,
        widget=forms.TextInput(attrs={'placeholder': _('All Fields')}),
        label=_('Search')
    )
    parent = forms.CharField(
        required=False,
        widget=forms.TextInput(
            attrs={
                'placeholder': 'Prefix',
            }
        ),
        label='Parent Prefix'
    )
    family = forms.ChoiceField(
        required=False,
        choices=add_blank_choice(IPAddressFamilyChoices),
        label=_('Address family'),
        widget=StaticSelect()
    )
    mask_length = forms.ChoiceField(
        required=False,
        choices=IPADDRESS_MASK_LENGTH_CHOICES,
        label=_('Mask length'),
        widget=StaticSelect()
    )
    vrf_id = DynamicModelMultipleChoiceField(
        queryset=VRF.objects.all(),
        required=False,
        label=_('Assigned VRF'),
        null_option='Global',
        fetch_trigger='open'
    )
    present_in_vrf_id = DynamicModelChoiceField(
        queryset=VRF.objects.all(),
        required=False,
        label=_('Present in VRF'),
        fetch_trigger='open'
    )
    status = forms.MultipleChoiceField(
        choices=IPAddressStatusChoices,
        required=False,
        widget=StaticSelectMultiple()
    )
    role = forms.MultipleChoiceField(
        choices=IPAddressRoleChoices,
        required=False,
        widget=StaticSelectMultiple()
    )
    assigned_to_interface = forms.NullBooleanField(
        required=False,
        label=_('Assigned to an interface'),
        widget=StaticSelect(
            choices=BOOLEAN_WITH_BLANK_CHOICES
        )
    )
    tag = TagFilterField(model)


class FHRPGroupFilterForm(BootstrapMixin, CustomFieldModelFilterForm):
    model = FHRPGroup
    field_groups = (
        ('q', 'tag'),
        ('protocol', 'group_id'),
        ('auth_type', 'auth_key'),
    )
    q = forms.CharField(
        required=False,
        widget=forms.TextInput(attrs={'placeholder': _('All Fields')}),
        label=_('Search')
    )
    protocol = forms.MultipleChoiceField(
        choices=FHRPGroupProtocolChoices,
        required=False,
        widget=StaticSelectMultiple()
    )
    group_id = forms.IntegerField(
        min_value=0,
        required=False,
        label='Group ID'
    )
    auth_type = forms.MultipleChoiceField(
        choices=FHRPGroupAuthTypeChoices,
        required=False,
        widget=StaticSelectMultiple(),
        label='Authentication type'
    )
    auth_key = forms.CharField(
        required=False,
        label='Authentication key'
    )
    tag = TagFilterField(model)


class VLANGroupFilterForm(BootstrapMixin, CustomFieldModelFilterForm):
    field_groups = [
        ['q', 'tag'],
        ['region', 'sitegroup', 'site', 'location', 'rack']
    ]
    model = VLANGroup
    q = forms.CharField(
        required=False,
        widget=forms.TextInput(attrs={'placeholder': _('All Fields')}),
        label=_('Search')
    )
    region = DynamicModelMultipleChoiceField(
        queryset=Region.objects.all(),
        required=False,
        label=_('Region'),
        fetch_trigger='open'
    )
    sitegroup = DynamicModelMultipleChoiceField(
        queryset=SiteGroup.objects.all(),
        required=False,
        label=_('Site group'),
        fetch_trigger='open'
    )
    site = DynamicModelMultipleChoiceField(
        queryset=Site.objects.all(),
        required=False,
        label=_('Site'),
        fetch_trigger='open'
    )
    location = DynamicModelMultipleChoiceField(
        queryset=Location.objects.all(),
        required=False,
        label=_('Location'),
        fetch_trigger='open'
    )
    rack = DynamicModelMultipleChoiceField(
        queryset=Rack.objects.all(),
        required=False,
        label=_('Rack'),
        fetch_trigger='open'
    )
    tag = TagFilterField(model)


class VLANFilterForm(BootstrapMixin, TenancyFilterForm, CustomFieldModelFilterForm):
    model = VLAN
    field_groups = [
        ['q', 'tag'],
        ['region_id', 'site_group_id', 'site_id'],
        ['group_id', 'status', 'role_id'],
        ['tenant_group_id', 'tenant_id'],
    ]
    q = forms.CharField(
        required=False,
        widget=forms.TextInput(attrs={'placeholder': _('All Fields')}),
        label=_('Search')
    )
    region_id = DynamicModelMultipleChoiceField(
        queryset=Region.objects.all(),
        required=False,
        label=_('Region'),
        fetch_trigger='open'
    )
    site_group_id = DynamicModelMultipleChoiceField(
        queryset=SiteGroup.objects.all(),
        required=False,
        label=_('Site group'),
        fetch_trigger='open'
    )
    site_id = DynamicModelMultipleChoiceField(
        queryset=Site.objects.all(),
        required=False,
        null_option='None',
        query_params={
            'region': '$region'
        },
        label=_('Site'),
        fetch_trigger='open'
    )
    group_id = DynamicModelMultipleChoiceField(
        queryset=VLANGroup.objects.all(),
        required=False,
        null_option='None',
        query_params={
            'region': '$region'
        },
        label=_('VLAN group'),
        fetch_trigger='open'
    )
    status = forms.MultipleChoiceField(
        choices=VLANStatusChoices,
        required=False,
        widget=StaticSelectMultiple()
    )
    role_id = DynamicModelMultipleChoiceField(
        queryset=Role.objects.all(),
        required=False,
        null_option='None',
        label=_('Role'),
        fetch_trigger='open'
    )
    tag = TagFilterField(model)


class ServiceFilterForm(BootstrapMixin, CustomFieldModelFilterForm):
    model = Service
    field_groups = (
        ('q', 'tag'),
        ('protocol', 'port'),
    )
    q = forms.CharField(
        required=False,
        widget=forms.TextInput(attrs={'placeholder': _('All Fields')}),
        label=_('Search')
    )
    protocol = forms.ChoiceField(
        choices=add_blank_choice(ServiceProtocolChoices),
        required=False,
        widget=StaticSelectMultiple()
    )
    port = forms.IntegerField(
        required=False,
    )
    tag = TagFilterField(model)<|MERGE_RESOLUTION|>--- conflicted
+++ resolved
@@ -16,11 +16,8 @@
 
 __all__ = (
     'AggregateFilterForm',
-<<<<<<< HEAD
     'ASNFilterForm',
-=======
     'FHRPGroupFilterForm',
->>>>>>> 18080a96
     'IPAddressFilterForm',
     'IPRangeFilterForm',
     'PrefixFilterForm',

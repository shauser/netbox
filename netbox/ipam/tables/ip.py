import django_tables2 as tables
from django.utils.safestring import mark_safe
from django_tables2.utils import Accessor

from tenancy.tables import TenantColumn
from utilities.tables import (
    BaseTable, BooleanColumn, ButtonsColumn, ChoiceFieldColumn, LinkedCountColumn, TagColumn,
    ToggleColumn, UtilizationColumn,
)
from ipam.models import *

__all__ = (
    'AggregateTable',
    'AssignedIPAddressesTable',
    'IPAddressAssignTable',
    'IPAddressTable',
    'IPRangeTable',
    'PrefixTable',
    'RIRTable',
    'RoleTable',
)

AVAILABLE_LABEL = mark_safe('<span class="badge bg-success">Available</span>')

PREFIX_LINK = """
{% load helpers %}
{% if record.depth %}
    <div class="record-depth">
        {% for i in record.depth|as_range %}
            <span>•</span>
        {% endfor %}
    </div>
{% endif %}
<a href="{% if record.pk %}{% url 'ipam:prefix' pk=record.pk %}{% else %}{% url 'ipam:prefix_add' %}?prefix={{ record }}{% if object.vrf %}&vrf={{ object.vrf.pk }}{% endif %}{% if object.site %}&site={{ object.site.pk }}{% endif %}{% if object.tenant %}&tenant_group={{ object.tenant.group.pk }}&tenant={{ object.tenant.pk }}{% endif %}{% endif %}">{{ record.prefix }}</a>
"""

PREFIXFLAT_LINK = """
{% load helpers %}
{% if record.pk %}
    <a href="{% url 'ipam:prefix' pk=record.pk %}">{{ record.prefix }}</a>
{% else %}
    {{ record.prefix }}
{% endif %}
"""

IPADDRESS_LINK = """
{% if record.pk %}
    <a href="{{ record.get_absolute_url }}">{{ record.address }}</a>
{% elif perms.ipam.add_ipaddress %}
    <a href="{% url 'ipam:ipaddress_add' %}?address={{ record.1 }}{% if object.vrf %}&vrf={{ object.vrf.pk }}{% endif %}{% if object.tenant %}&tenant={{ object.tenant.pk }}{% endif %}" class="btn btn-sm btn-success">{% if record.0 <= 65536 %}{{ record.0 }}{% else %}Many{% endif %} IP{{ record.0|pluralize }} available</a>
{% else %}
    {% if record.0 <= 65536 %}{{ record.0 }}{% else %}Many{% endif %} IP{{ record.0|pluralize }} available
{% endif %}
"""

IPADDRESS_ASSIGN_LINK = """
<a href="{% url 'ipam:ipaddress_edit' pk=record.pk %}?{% if request.GET.interface %}interface={{ request.GET.interface }}{% elif request.GET.vminterface %}vminterface={{ request.GET.vminterface }}{% endif %}&return_url={{ request.GET.return_url }}">{{ record }}</a>
"""

VRF_LINK = """
{% if record.vrf %}
    <a href="{{ record.vrf.get_absolute_url }}">{{ record.vrf }}</a>
{% elif object.vrf %}
    <a href="{{ object.vrf.get_absolute_url }}">{{ object.vrf }}</a>
{% else %}
    Global
{% endif %}
"""


#
# RIRs
#

class RIRTable(BaseTable):
    pk = ToggleColumn()
    name = tables.Column(
        linkify=True
    )
    is_private = BooleanColumn(
        verbose_name='Private'
    )
    aggregate_count = LinkedCountColumn(
        viewname='ipam:aggregate_list',
        url_params={'rir_id': 'pk'},
        verbose_name='Aggregates'
    )
    tags = TagColumn(
        url_name='ipam:rir_list'
    )
    actions = ButtonsColumn(RIR)

    class Meta(BaseTable.Meta):
        model = RIR
<<<<<<< HEAD
        fields = ('pk', 'name', 'slug', 'is_private', 'aggregate_count', 'description', 'tags', 'actions')
=======
        fields = ('pk', 'id', 'name', 'slug', 'is_private', 'aggregate_count', 'description', 'actions')
>>>>>>> 11e2200a
        default_columns = ('pk', 'name', 'is_private', 'aggregate_count', 'description', 'actions')


#
# Aggregates
#

class AggregateTable(BaseTable):
    pk = ToggleColumn()
    prefix = tables.Column(
        linkify=True,
        verbose_name='Aggregate'
    )
    tenant = TenantColumn()
    date_added = tables.DateColumn(
        format="Y-m-d",
        verbose_name='Added'
    )
    child_count = tables.Column(
        verbose_name='Prefixes'
    )
    utilization = UtilizationColumn(
        accessor='get_utilization',
        orderable=False
    )
    tags = TagColumn(
        url_name='ipam:aggregate_list'
    )

    class Meta(BaseTable.Meta):
        model = Aggregate
        fields = ('pk', 'id', 'prefix', 'rir', 'tenant', 'child_count', 'utilization', 'date_added', 'description', 'tags')
        default_columns = ('pk', 'prefix', 'rir', 'tenant', 'child_count', 'utilization', 'date_added', 'description')


#
# Roles
#

class RoleTable(BaseTable):
    pk = ToggleColumn()
    name = tables.Column(
        linkify=True
    )
    prefix_count = LinkedCountColumn(
        viewname='ipam:prefix_list',
        url_params={'role_id': 'pk'},
        verbose_name='Prefixes'
    )
    vlan_count = LinkedCountColumn(
        viewname='ipam:vlan_list',
        url_params={'role_id': 'pk'},
        verbose_name='VLANs'
    )
    tags = TagColumn(
        url_name='ipam:role_list'
    )
    actions = ButtonsColumn(Role)

    class Meta(BaseTable.Meta):
        model = Role
<<<<<<< HEAD
        fields = ('pk', 'name', 'slug', 'prefix_count', 'vlan_count', 'description', 'weight', 'tags', 'actions')
=======
        fields = ('pk', 'id', 'name', 'slug', 'prefix_count', 'vlan_count', 'description', 'weight', 'actions')
>>>>>>> 11e2200a
        default_columns = ('pk', 'name', 'prefix_count', 'vlan_count', 'description', 'actions')


#
# Prefixes
#

class PrefixUtilizationColumn(UtilizationColumn):
    """
    Extend UtilizationColumn to allow disabling the warning & danger thresholds for prefixes
    marked as fully utilized.
    """
    template_code = """
    {% load helpers %}
    {% if record.pk and record.mark_utilized %}
      {% utilization_graph value warning_threshold=0 danger_threshold=0 %}
    {% elif record.pk %}
      {% utilization_graph value %}
    {% endif %}
    """


class PrefixTable(BaseTable):
    pk = ToggleColumn()
    prefix = tables.TemplateColumn(
        template_code=PREFIX_LINK,
        attrs={'td': {'class': 'text-nowrap'}}
    )
    prefix_flat = tables.TemplateColumn(
        template_code=PREFIXFLAT_LINK,
        attrs={'td': {'class': 'text-nowrap'}},
        verbose_name='Prefix (Flat)',
    )
    depth = tables.Column(
        accessor=Accessor('_depth'),
        verbose_name='Depth'
    )
    children = LinkedCountColumn(
        accessor=Accessor('_children'),
        viewname='ipam:prefix_list',
        url_params={
            'vrf_id': 'vrf_id',
            'within': 'prefix',
        },
        verbose_name='Children'
    )
    status = ChoiceFieldColumn(
        default=AVAILABLE_LABEL
    )
    vrf = tables.TemplateColumn(
        template_code=VRF_LINK,
        verbose_name='VRF'
    )
    tenant = TenantColumn()
    site = tables.Column(
        linkify=True
    )
    vlan = tables.Column(
        linkify=True,
        verbose_name='VLAN'
    )
    role = tables.Column(
        linkify=True
    )
    is_pool = BooleanColumn(
        verbose_name='Pool'
    )
    mark_utilized = BooleanColumn(
        verbose_name='Marked Utilized'
    )
    utilization = PrefixUtilizationColumn(
        accessor='get_utilization',
        orderable=False
    )
    tags = TagColumn(
        url_name='ipam:prefix_list'
    )

    class Meta(BaseTable.Meta):
        model = Prefix
        fields = (
            'pk', 'id', 'prefix', 'prefix_flat', 'status', 'children', 'vrf', 'utilization', 'tenant', 'site', 'vlan', 'role',
            'is_pool', 'mark_utilized', 'description', 'tags',
        )
        default_columns = (
            'pk', 'prefix', 'status', 'children', 'vrf', 'utilization', 'tenant', 'site', 'vlan', 'role', 'description',
        )
        row_attrs = {
            'class': lambda record: 'success' if not record.pk else '',
        }


#
# IP ranges
#
class IPRangeTable(BaseTable):
    pk = ToggleColumn()
    start_address = tables.Column(
        linkify=True
    )
    vrf = tables.TemplateColumn(
        template_code=VRF_LINK,
        verbose_name='VRF'
    )
    status = ChoiceFieldColumn(
        default=AVAILABLE_LABEL
    )
    role = tables.Column(
        linkify=True
    )
    tenant = TenantColumn()
    utilization = UtilizationColumn(
        accessor='utilization',
        orderable=False
    )
    tags = TagColumn(
        url_name='ipam:iprange_list'
    )

    class Meta(BaseTable.Meta):
        model = IPRange
        fields = (
            'pk', 'id', 'start_address', 'end_address', 'size', 'vrf', 'status', 'role', 'tenant', 'description',
            'utilization', 'tags',
        )
        default_columns = (
            'pk', 'start_address', 'end_address', 'size', 'vrf', 'status', 'role', 'tenant', 'description',
        )
        row_attrs = {
            'class': lambda record: 'success' if not record.pk else '',
        }


#
# IPAddresses
#

class IPAddressTable(BaseTable):
    pk = ToggleColumn()
    address = tables.TemplateColumn(
        template_code=IPADDRESS_LINK,
        verbose_name='IP Address'
    )
    vrf = tables.TemplateColumn(
        template_code=VRF_LINK,
        verbose_name='VRF'
    )
    status = ChoiceFieldColumn(
        default=AVAILABLE_LABEL
    )
    role = ChoiceFieldColumn()
    tenant = TenantColumn()
    assigned_object = tables.Column(
        linkify=True,
        orderable=False,
        verbose_name='Interface'
    )
    assigned_object_parent = tables.Column(
        accessor='assigned_object.parent_object',
        linkify=True,
        orderable=False,
        verbose_name='Device/VM'
    )
    nat_inside = tables.Column(
        linkify=True,
        orderable=False,
        verbose_name='NAT (Inside)'
    )
    assigned = BooleanColumn(
        accessor='assigned_object',
        linkify=True,
        verbose_name='Assigned'
    )
    tags = TagColumn(
        url_name='ipam:ipaddress_list'
    )

    class Meta(BaseTable.Meta):
        model = IPAddress
        fields = (
            'pk', 'id', 'address', 'vrf', 'status', 'role', 'tenant', 'nat_inside', 'assigned', 'dns_name', 'description',
            'tags',
        )
        default_columns = (
            'pk', 'address', 'vrf', 'status', 'role', 'tenant', 'assigned', 'dns_name', 'description',
        )
        row_attrs = {
            'class': lambda record: 'success' if not isinstance(record, IPAddress) else '',
        }


class IPAddressAssignTable(BaseTable):
    address = tables.TemplateColumn(
        template_code=IPADDRESS_ASSIGN_LINK,
        verbose_name='IP Address'
    )
    status = ChoiceFieldColumn()
    assigned_object = tables.Column(
        orderable=False
    )

    class Meta(BaseTable.Meta):
        model = IPAddress
        fields = ('address', 'dns_name', 'vrf', 'status', 'role', 'tenant', 'assigned_object', 'description')
        exclude = ('id', )
        orderable = False


class AssignedIPAddressesTable(BaseTable):
    """
    List IP addresses assigned to an object.
    """
    address = tables.Column(
        linkify=True,
        verbose_name='IP Address'
    )
    vrf = tables.TemplateColumn(
        template_code=VRF_LINK,
        verbose_name='VRF'
    )
    status = ChoiceFieldColumn()
    tenant = TenantColumn()
    actions = ButtonsColumn(
        model=IPAddress
    )

    class Meta(BaseTable.Meta):
        model = IPAddress
        fields = ('address', 'vrf', 'status', 'role', 'tenant', 'description')
        exclude = ('id', )<|MERGE_RESOLUTION|>--- conflicted
+++ resolved
@@ -92,11 +92,7 @@
 
     class Meta(BaseTable.Meta):
         model = RIR
-<<<<<<< HEAD
-        fields = ('pk', 'name', 'slug', 'is_private', 'aggregate_count', 'description', 'tags', 'actions')
-=======
-        fields = ('pk', 'id', 'name', 'slug', 'is_private', 'aggregate_count', 'description', 'actions')
->>>>>>> 11e2200a
+        fields = ('pk', 'id', 'name', 'slug', 'is_private', 'aggregate_count', 'description', 'tags', 'actions')
         default_columns = ('pk', 'name', 'is_private', 'aggregate_count', 'description', 'actions')
 
 
@@ -158,11 +154,7 @@
 
     class Meta(BaseTable.Meta):
         model = Role
-<<<<<<< HEAD
-        fields = ('pk', 'name', 'slug', 'prefix_count', 'vlan_count', 'description', 'weight', 'tags', 'actions')
-=======
-        fields = ('pk', 'id', 'name', 'slug', 'prefix_count', 'vlan_count', 'description', 'weight', 'actions')
->>>>>>> 11e2200a
+        fields = ('pk', 'id', 'name', 'slug', 'prefix_count', 'vlan_count', 'description', 'weight', 'tags', 'actions')
         default_columns = ('pk', 'name', 'prefix_count', 'vlan_count', 'description', 'actions')
 
 

import django_tables2 as tables
from django.utils.safestring import mark_safe
from django_tables2.utils import Accessor

from ipam.models import *
from netbox.tables import NetBoxTable, columns
from tenancy.tables import TenantColumn

__all__ = (
    'AggregateTable',
    'ASNTable',
    'AssignedIPAddressesTable',
    'IPAddressAssignTable',
    'IPAddressTable',
    'IPRangeTable',
    'PrefixTable',
    'RIRTable',
    'RoleTable',
)

AVAILABLE_LABEL = mark_safe('<span class="badge bg-success">Available</span>')

PREFIX_LINK = """
{% load helpers %}
{% if record.depth %}
    <div class="record-depth">
        {% for i in record.depth|as_range %}
            <span>•</span>
        {% endfor %}
    </div>
{% endif %}
<a href="{% if record.pk %}{% url 'ipam:prefix' pk=record.pk %}{% else %}{% url 'ipam:prefix_add' %}?prefix={{ record }}{% if object.vrf %}&vrf={{ object.vrf.pk }}{% endif %}{% if object.site %}&site={{ object.site.pk }}{% endif %}{% if object.tenant %}&tenant_group={{ object.tenant.group.pk }}&tenant={{ object.tenant.pk }}{% endif %}{% endif %}">{{ record.prefix }}</a>
"""

PREFIXFLAT_LINK = """
{% load helpers %}
{% if record.pk %}
    <a href="{% url 'ipam:prefix' pk=record.pk %}">{{ record.prefix }}</a>
{% else %}
    {{ record.prefix }}
{% endif %}
"""

IPADDRESS_LINK = """
{% if record.pk %}
    <a href="{{ record.get_absolute_url }}">{{ record.address }}</a>
{% elif perms.ipam.add_ipaddress %}
    <a href="{% url 'ipam:ipaddress_add' %}?address={{ record.1 }}{% if object.vrf %}&vrf={{ object.vrf.pk }}{% endif %}{% if object.tenant %}&tenant={{ object.tenant.pk }}{% endif %}" class="btn btn-sm btn-success">{% if record.0 <= 65536 %}{{ record.0 }}{% else %}Many{% endif %} IP{{ record.0|pluralize }} available</a>
{% else %}
    {% if record.0 <= 65536 %}{{ record.0 }}{% else %}Many{% endif %} IP{{ record.0|pluralize }} available
{% endif %}
"""

IPADDRESS_ASSIGN_LINK = """
<a href="{% url 'ipam:ipaddress_edit' pk=record.pk %}?{% if request.GET.interface %}interface={{ request.GET.interface }}{% elif request.GET.vminterface %}vminterface={{ request.GET.vminterface }}{% endif %}&return_url={{ request.GET.return_url }}">{{ record }}</a>
"""

VRF_LINK = """
{% if record.vrf %}
    <a href="{{ record.vrf.get_absolute_url }}">{{ record.vrf }}</a>
{% elif object.vrf %}
    <a href="{{ object.vrf.get_absolute_url }}">{{ object.vrf }}</a>
{% else %}
    Global
{% endif %}
"""


#
# RIRs
#

class RIRTable(NetBoxTable):
    name = tables.Column(
        linkify=True
    )
    is_private = columns.BooleanColumn(
        verbose_name='Private'
    )
    aggregate_count = columns.LinkedCountColumn(
        viewname='ipam:aggregate_list',
        url_params={'rir_id': 'pk'},
        verbose_name='Aggregates'
    )
    tags = columns.TagColumn(
        url_name='ipam:rir_list'
    )

    class Meta(NetBoxTable.Meta):
        model = RIR
        fields = (
<<<<<<< HEAD
            'pk', 'id', 'name', 'slug', 'is_private', 'aggregate_count', 'description', 'tags', 'created',
            'last_updated', 'actions',
        )
        default_columns = ('pk', 'name', 'is_private', 'aggregate_count', 'description')
=======
            'pk', 'id', 'name', 'slug', 'is_private', 'aggregate_count', 'description', 'tags', 'actions', 'created',
            'last_updated',
        )
        default_columns = ('pk', 'name', 'is_private', 'aggregate_count', 'description', 'actions')
>>>>>>> 795134c0


#
# ASNs
#

class ASNTable(NetBoxTable):
    asn = tables.Column(
        accessor=tables.A('asn_asdot'),
        linkify=True
    )
<<<<<<< HEAD

    site_count = columns.LinkedCountColumn(
=======
    asn_asdot = tables.Column(
        accessor=tables.A('asn_asdot'),
        linkify=True,
        verbose_name='ASDOT'
    )
    site_count = LinkedCountColumn(
>>>>>>> 795134c0
        viewname='dcim:site_list',
        url_params={'asn_id': 'pk'},
        verbose_name='Sites'
    )
<<<<<<< HEAD
=======
    tenant = TenantColumn()
    tags = TagColumn(
        url_name='ipam:asn_list'
    )

    actions = ButtonsColumn(ASN)
>>>>>>> 795134c0

    class Meta(NetBoxTable.Meta):
        model = ASN
<<<<<<< HEAD
        fields = ('pk', 'asn', 'rir', 'site_count', 'tenant', 'description', 'created', 'last_updated', 'actions')
        default_columns = ('pk', 'asn', 'rir', 'site_count', 'sites', 'tenant')
=======
        fields = (
            'pk', 'asn', 'asn_asdot', 'rir', 'site_count', 'tenant', 'description', 'actions', 'created',
            'last_updated', 'tags',
        )
        default_columns = ('pk', 'asn', 'rir', 'site_count', 'sites', 'description', 'tenant', 'actions')
>>>>>>> 795134c0


#
# Aggregates
#

class AggregateTable(NetBoxTable):
    prefix = tables.Column(
        linkify=True,
        verbose_name='Aggregate'
    )
    tenant = TenantColumn()
    date_added = tables.DateColumn(
        format="Y-m-d",
        verbose_name='Added'
    )
    child_count = tables.Column(
        verbose_name='Prefixes'
    )
    utilization = columns.UtilizationColumn(
        accessor='get_utilization',
        orderable=False
    )
    tags = columns.TagColumn(
        url_name='ipam:aggregate_list'
    )

    class Meta(NetBoxTable.Meta):
        model = Aggregate
        fields = (
            'pk', 'id', 'prefix', 'rir', 'tenant', 'child_count', 'utilization', 'date_added', 'description', 'tags',
            'created', 'last_updated',
        )
        default_columns = ('pk', 'prefix', 'rir', 'tenant', 'child_count', 'utilization', 'date_added', 'description')


#
# Roles
#

class RoleTable(NetBoxTable):
    name = tables.Column(
        linkify=True
    )
    prefix_count = columns.LinkedCountColumn(
        viewname='ipam:prefix_list',
        url_params={'role_id': 'pk'},
        verbose_name='Prefixes'
    )
<<<<<<< HEAD
    vlan_count = columns.LinkedCountColumn(
=======
    iprange_count = LinkedCountColumn(
        viewname='ipam:iprange_list',
        url_params={'role_id': 'pk'},
        verbose_name='IP Ranges'
    )
    vlan_count = LinkedCountColumn(
>>>>>>> 795134c0
        viewname='ipam:vlan_list',
        url_params={'role_id': 'pk'},
        verbose_name='VLANs'
    )
    tags = columns.TagColumn(
        url_name='ipam:role_list'
    )

    class Meta(NetBoxTable.Meta):
        model = Role
        fields = (
<<<<<<< HEAD
            'pk', 'id', 'name', 'slug', 'prefix_count', 'vlan_count', 'description', 'weight', 'tags', 'created',
            'last_updated', 'actions',
        )
        default_columns = ('pk', 'name', 'prefix_count', 'vlan_count', 'description')
=======
            'pk', 'id', 'name', 'slug', 'prefix_count', 'iprange_count', 'vlan_count', 'description', 'weight', 'tags',
            'actions', 'created', 'last_updated',
        )
        default_columns = ('pk', 'name', 'prefix_count', 'iprange_count', 'vlan_count', 'description', 'actions')
>>>>>>> 795134c0


#
# Prefixes
#

class PrefixUtilizationColumn(columns.UtilizationColumn):
    """
    Extend UtilizationColumn to allow disabling the warning & danger thresholds for prefixes
    marked as fully utilized.
    """
    template_code = """
    {% load helpers %}
    {% if record.pk and record.mark_utilized %}
      {% utilization_graph value warning_threshold=0 danger_threshold=0 %}
    {% elif record.pk %}
      {% utilization_graph value %}
    {% endif %}
    """


class PrefixTable(NetBoxTable):
    prefix = tables.TemplateColumn(
        template_code=PREFIX_LINK,
        attrs={'td': {'class': 'text-nowrap'}}
    )
    prefix_flat = tables.TemplateColumn(
        template_code=PREFIXFLAT_LINK,
        attrs={'td': {'class': 'text-nowrap'}},
        verbose_name='Prefix (Flat)',
    )
    depth = tables.Column(
        accessor=Accessor('_depth'),
        verbose_name='Depth'
    )
    children = columns.LinkedCountColumn(
        accessor=Accessor('_children'),
        viewname='ipam:prefix_list',
        url_params={
            'vrf_id': 'vrf_id',
            'within': 'prefix',
        },
        verbose_name='Children'
    )
    status = columns.ChoiceFieldColumn(
        default=AVAILABLE_LABEL
    )
    vrf = tables.TemplateColumn(
        template_code=VRF_LINK,
        verbose_name='VRF'
    )
    tenant = TenantColumn()
    site = tables.Column(
        linkify=True
    )
    vlan_group = tables.Column(
        accessor='vlan__group',
        linkify=True,
        verbose_name='VLAN Group'
    )
    vlan = tables.Column(
        linkify=True,
        verbose_name='VLAN'
    )
    role = tables.Column(
        linkify=True
    )
    is_pool = columns.BooleanColumn(
        verbose_name='Pool'
    )
    mark_utilized = columns.BooleanColumn(
        verbose_name='Marked Utilized'
    )
    utilization = PrefixUtilizationColumn(
        accessor='get_utilization',
        orderable=False
    )
    tags = columns.TagColumn(
        url_name='ipam:prefix_list'
    )

    class Meta(NetBoxTable.Meta):
        model = Prefix
        fields = (
            'pk', 'id', 'prefix', 'prefix_flat', 'status', 'children', 'vrf', 'utilization', 'tenant', 'site',
            'vlan_group', 'vlan', 'role', 'is_pool', 'mark_utilized', 'description', 'tags', 'created', 'last_updated',
        )
        default_columns = (
            'pk', 'prefix', 'status', 'children', 'vrf', 'utilization', 'tenant', 'site', 'vlan', 'role', 'description',
        )
        row_attrs = {
            'class': lambda record: 'success' if not record.pk else '',
        }


#
# IP ranges
#
class IPRangeTable(NetBoxTable):
    start_address = tables.Column(
        linkify=True
    )
    vrf = tables.TemplateColumn(
        template_code=VRF_LINK,
        verbose_name='VRF'
    )
    status = columns.ChoiceFieldColumn(
        default=AVAILABLE_LABEL
    )
    role = tables.Column(
        linkify=True
    )
    tenant = TenantColumn()
    utilization = columns.UtilizationColumn(
        accessor='utilization',
        orderable=False
    )
    tags = columns.TagColumn(
        url_name='ipam:iprange_list'
    )

    class Meta(NetBoxTable.Meta):
        model = IPRange
        fields = (
            'pk', 'id', 'start_address', 'end_address', 'size', 'vrf', 'status', 'role', 'tenant', 'description',
            'utilization', 'tags', 'created', 'last_updated',
        )
        default_columns = (
            'pk', 'start_address', 'end_address', 'size', 'vrf', 'status', 'role', 'tenant', 'description',
        )
        row_attrs = {
            'class': lambda record: 'success' if not record.pk else '',
        }


#
# IPAddresses
#

class IPAddressTable(NetBoxTable):
    address = tables.TemplateColumn(
        template_code=IPADDRESS_LINK,
        verbose_name='IP Address'
    )
    vrf = tables.TemplateColumn(
        template_code=VRF_LINK,
        verbose_name='VRF'
    )
    status = columns.ChoiceFieldColumn(
        default=AVAILABLE_LABEL
    )
    role = columns.ChoiceFieldColumn()
    tenant = TenantColumn()
    assigned_object = tables.Column(
        linkify=True,
        orderable=False,
        verbose_name='Interface'
    )
    assigned_object_parent = tables.Column(
        accessor='assigned_object__parent_object',
        linkify=True,
        orderable=False,
        verbose_name='Device/VM'
    )
    nat_inside = tables.Column(
        linkify=True,
        orderable=False,
        verbose_name='NAT (Inside)'
    )
    assigned = columns.BooleanColumn(
        accessor='assigned_object_id',
        linkify=True,
        verbose_name='Assigned'
    )
    tags = columns.TagColumn(
        url_name='ipam:ipaddress_list'
    )

    class Meta(NetBoxTable.Meta):
        model = IPAddress
        fields = (
            'pk', 'id', 'address', 'vrf', 'status', 'role', 'tenant', 'nat_inside', 'assigned', 'dns_name', 'description',
            'tags', 'created', 'last_updated',
        )
        default_columns = (
            'pk', 'address', 'vrf', 'status', 'role', 'tenant', 'assigned', 'dns_name', 'description',
        )
        row_attrs = {
            'class': lambda record: 'success' if not isinstance(record, IPAddress) else '',
        }


class IPAddressAssignTable(NetBoxTable):
    address = tables.TemplateColumn(
        template_code=IPADDRESS_ASSIGN_LINK,
        verbose_name='IP Address'
    )
    status = columns.ChoiceFieldColumn()
    assigned_object = tables.Column(
        orderable=False
    )

    class Meta(NetBoxTable.Meta):
        model = IPAddress
        fields = ('address', 'dns_name', 'vrf', 'status', 'role', 'tenant', 'assigned_object', 'description')
        exclude = ('id', )
        orderable = False


class AssignedIPAddressesTable(NetBoxTable):
    """
    List IP addresses assigned to an object.
    """
    address = tables.Column(
        linkify=True,
        verbose_name='IP Address'
    )
    vrf = tables.TemplateColumn(
        template_code=VRF_LINK,
        verbose_name='VRF'
    )
    status = columns.ChoiceFieldColumn()
    tenant = TenantColumn()

    class Meta(NetBoxTable.Meta):
        model = IPAddress
        fields = ('address', 'vrf', 'status', 'role', 'tenant', 'description')
        exclude = ('id', )<|MERGE_RESOLUTION|>--- conflicted
+++ resolved
@@ -89,17 +89,10 @@
     class Meta(NetBoxTable.Meta):
         model = RIR
         fields = (
-<<<<<<< HEAD
             'pk', 'id', 'name', 'slug', 'is_private', 'aggregate_count', 'description', 'tags', 'created',
             'last_updated', 'actions',
         )
         default_columns = ('pk', 'name', 'is_private', 'aggregate_count', 'description')
-=======
-            'pk', 'id', 'name', 'slug', 'is_private', 'aggregate_count', 'description', 'tags', 'actions', 'created',
-            'last_updated',
-        )
-        default_columns = ('pk', 'name', 'is_private', 'aggregate_count', 'description', 'actions')
->>>>>>> 795134c0
 
 
 #
@@ -111,43 +104,28 @@
         accessor=tables.A('asn_asdot'),
         linkify=True
     )
-<<<<<<< HEAD
-
-    site_count = columns.LinkedCountColumn(
-=======
     asn_asdot = tables.Column(
         accessor=tables.A('asn_asdot'),
         linkify=True,
         verbose_name='ASDOT'
     )
-    site_count = LinkedCountColumn(
->>>>>>> 795134c0
+    site_count = columns.LinkedCountColumn(
         viewname='dcim:site_list',
         url_params={'asn_id': 'pk'},
         verbose_name='Sites'
     )
-<<<<<<< HEAD
-=======
-    tenant = TenantColumn()
-    tags = TagColumn(
+    tenant = TenantColumn()
+    tags = columns.TagColumn(
         url_name='ipam:asn_list'
     )
 
-    actions = ButtonsColumn(ASN)
->>>>>>> 795134c0
-
     class Meta(NetBoxTable.Meta):
         model = ASN
-<<<<<<< HEAD
-        fields = ('pk', 'asn', 'rir', 'site_count', 'tenant', 'description', 'created', 'last_updated', 'actions')
-        default_columns = ('pk', 'asn', 'rir', 'site_count', 'sites', 'tenant')
-=======
-        fields = (
-            'pk', 'asn', 'asn_asdot', 'rir', 'site_count', 'tenant', 'description', 'actions', 'created',
-            'last_updated', 'tags',
-        )
-        default_columns = ('pk', 'asn', 'rir', 'site_count', 'sites', 'description', 'tenant', 'actions')
->>>>>>> 795134c0
+        fields = (
+            'pk', 'asn', 'asn_asdot', 'rir', 'site_count', 'tenant', 'description', 'created', 'last_updated',
+            'actions',
+        )
+        default_columns = ('pk', 'asn', 'rir', 'site_count', 'sites', 'description', 'tenant')
 
 
 #
@@ -197,16 +175,12 @@
         url_params={'role_id': 'pk'},
         verbose_name='Prefixes'
     )
-<<<<<<< HEAD
-    vlan_count = columns.LinkedCountColumn(
-=======
-    iprange_count = LinkedCountColumn(
+    iprange_count = columns.LinkedCountColumn(
         viewname='ipam:iprange_list',
         url_params={'role_id': 'pk'},
         verbose_name='IP Ranges'
     )
-    vlan_count = LinkedCountColumn(
->>>>>>> 795134c0
+    vlan_count = columns.LinkedCountColumn(
         viewname='ipam:vlan_list',
         url_params={'role_id': 'pk'},
         verbose_name='VLANs'
@@ -218,17 +192,10 @@
     class Meta(NetBoxTable.Meta):
         model = Role
         fields = (
-<<<<<<< HEAD
-            'pk', 'id', 'name', 'slug', 'prefix_count', 'vlan_count', 'description', 'weight', 'tags', 'created',
-            'last_updated', 'actions',
-        )
-        default_columns = ('pk', 'name', 'prefix_count', 'vlan_count', 'description')
-=======
             'pk', 'id', 'name', 'slug', 'prefix_count', 'iprange_count', 'vlan_count', 'description', 'weight', 'tags',
-            'actions', 'created', 'last_updated',
-        )
-        default_columns = ('pk', 'name', 'prefix_count', 'iprange_count', 'vlan_count', 'description', 'actions')
->>>>>>> 795134c0
+            'created', 'last_updated', 'actions',
+        )
+        default_columns = ('pk', 'name', 'prefix_count', 'iprange_count', 'vlan_count', 'description')
 
 
 #

--- conflicted
+++ resolved
@@ -5,17 +5,10 @@
 from dcim.choices import *
 from dcim.constants import *
 from dcim.models import *
-<<<<<<< HEAD
 from extras.forms import LocalConfigContextFilterForm
 from ipam.models import ASN, VRF
 from netbox.forms import NetBoxModelFilterSetForm
-from tenancy.forms import TenancyFilterForm
-=======
-from tenancy.models import *
-from extras.forms import CustomFieldModelFilterForm, LocalConfigContextFilterForm
-from ipam.models import ASN
 from tenancy.forms import ContactModelFilterForm, TenancyFilterForm
->>>>>>> 9a0bb14e
 from utilities.forms import (
     APISelectMultiple, add_blank_choice, ColorField, DynamicModelMultipleChoiceField, FilterForm, StaticSelect,
     StaticSelectMultiple, TagFilterField, BOOLEAN_WITH_BLANK_CHOICES, SelectSpeedWidget,
@@ -111,17 +104,12 @@
     )
 
 
-<<<<<<< HEAD
-class RegionFilterForm(NetBoxModelFilterSetForm):
-=======
-class RegionFilterForm(ContactModelFilterForm, CustomFieldModelFilterForm):
->>>>>>> 9a0bb14e
+class RegionFilterForm(ContactModelFilterForm, NetBoxModelFilterSetForm):
     model = Region
-    field_groups = [
-        ['q', 'tag'],
-        ['parent_id'],
-        ['contact', 'contact_role'],
-    ]
+    fieldsets = (
+        (None, ('q', 'tag', 'parent_id')),
+        ('Contacts', ('contact', 'contact_role'))
+    )
     parent_id = DynamicModelMultipleChoiceField(
         queryset=Region.objects.all(),
         required=False,
@@ -130,17 +118,12 @@
     tag = TagFilterField(model)
 
 
-<<<<<<< HEAD
-class SiteGroupFilterForm(NetBoxModelFilterSetForm):
-=======
-class SiteGroupFilterForm(ContactModelFilterForm, CustomFieldModelFilterForm):
->>>>>>> 9a0bb14e
+class SiteGroupFilterForm(ContactModelFilterForm, NetBoxModelFilterSetForm):
     model = SiteGroup
-    field_groups = [
-        ['q', 'tag'],
-        ['parent_id'],
-        ['contact', 'contact_role'],
-    ]
+    fieldsets = (
+        (None, ('q', 'tag', 'parent_id')),
+        ('Contacts', ('contact', 'contact_role'))
+    )
     parent_id = DynamicModelMultipleChoiceField(
         queryset=SiteGroup.objects.all(),
         required=False,
@@ -149,25 +132,14 @@
     tag = TagFilterField(model)
 
 
-<<<<<<< HEAD
-class SiteFilterForm(TenancyFilterForm, NetBoxModelFilterSetForm):
+class SiteFilterForm(TenancyFilterForm, ContactModelFilterForm, NetBoxModelFilterSetForm):
     model = Site
     fieldsets = (
         (None, ('q', 'tag')),
         ('Attributes', ('status', 'region_id', 'group_id', 'asn_id')),
         ('Tenant', ('tenant_group_id', 'tenant_id')),
-    )
-=======
-class SiteFilterForm(TenancyFilterForm, ContactModelFilterForm, CustomFieldModelFilterForm):
-    model = Site
-    field_groups = [
-        ['q', 'tag'],
-        ['status', 'region_id', 'group_id'],
-        ['tenant_group_id', 'tenant_id'],
-        ['asn_id'],
-        ['contact', 'contact_role'],
-    ]
->>>>>>> 9a0bb14e
+        ('Contacts', ('contact', 'contact_role')),
+    )
     status = forms.MultipleChoiceField(
         choices=SiteStatusChoices,
         required=False,
@@ -191,24 +163,14 @@
     tag = TagFilterField(model)
 
 
-<<<<<<< HEAD
-class LocationFilterForm(TenancyFilterForm, NetBoxModelFilterSetForm):
+class LocationFilterForm(TenancyFilterForm, ContactModelFilterForm, NetBoxModelFilterSetForm):
     model = Location
     fieldsets = (
         (None, ('q', 'tag')),
         ('Parent', ('region_id', 'site_group_id', 'site_id', 'parent_id')),
         ('Tenant', ('tenant_group_id', 'tenant_id')),
-    )
-=======
-class LocationFilterForm(TenancyFilterForm, ContactModelFilterForm, CustomFieldModelFilterForm):
-    model = Location
-    field_groups = [
-        ['q', 'tag'],
-        ['region_id', 'site_group_id', 'site_id', 'parent_id'],
-        ['tenant_group_id', 'tenant_id'],
-        ['contact', 'contact_role'],
-    ]
->>>>>>> 9a0bb14e
+        ('Contacts', ('contact', 'contact_role')),
+    )
     region_id = DynamicModelMultipleChoiceField(
         queryset=Region.objects.all(),
         required=False,
@@ -245,8 +207,7 @@
     tag = TagFilterField(model)
 
 
-<<<<<<< HEAD
-class RackFilterForm(TenancyFilterForm, NetBoxModelFilterSetForm):
+class RackFilterForm(TenancyFilterForm, ContactModelFilterForm, NetBoxModelFilterSetForm):
     model = Rack
     fieldsets = (
         (None, ('q', 'tag')),
@@ -254,19 +215,8 @@
         ('Function', ('status', 'role_id')),
         ('Hardware', ('type', 'width', 'serial', 'asset_tag')),
         ('Tenant', ('tenant_group_id', 'tenant_id')),
-    )
-=======
-class RackFilterForm(TenancyFilterForm, ContactModelFilterForm, CustomFieldModelFilterForm):
-    model = Rack
-    field_groups = [
-        ['q', 'tag'],
-        ['region_id', 'site_id', 'location_id'],
-        ['status', 'role_id'],
-        ['type', 'width', 'serial', 'asset_tag'],
-        ['tenant_group_id', 'tenant_id'],
-        ['contact', 'contact_role']
-    ]
->>>>>>> 9a0bb14e
+        ('Contacts', ('contact', 'contact_role')),
+    )
     region_id = DynamicModelMultipleChoiceField(
         queryset=Region.objects.all(),
         required=False,
@@ -369,16 +319,12 @@
     tag = TagFilterField(model)
 
 
-<<<<<<< HEAD
-class ManufacturerFilterForm(NetBoxModelFilterSetForm):
-=======
-class ManufacturerFilterForm(ContactModelFilterForm, CustomFieldModelFilterForm):
->>>>>>> 9a0bb14e
+class ManufacturerFilterForm(ContactModelFilterForm, NetBoxModelFilterSetForm):
     model = Manufacturer
-    field_groups = [
-        ['q', 'tag'],
-        ['contact', 'contact_role'],
-    ]
+    fieldsets = (
+        (None, ('q', 'tag')),
+        ('Contacts', ('contact', 'contact_role'))
+    )
     tag = TagFilterField(model)
 
 
@@ -534,8 +480,12 @@
     tag = TagFilterField(model)
 
 
-<<<<<<< HEAD
-class DeviceFilterForm(LocalConfigContextFilterForm, TenancyFilterForm, NetBoxModelFilterSetForm):
+class DeviceFilterForm(
+    LocalConfigContextFilterForm,
+    TenancyFilterForm,
+    ContactModelFilterForm,
+    NetBoxModelFilterSetForm
+):
     model = Device
     fieldsets = (
         (None, ('q', 'tag')),
@@ -543,27 +493,12 @@
         ('Operation', ('status', 'role_id', 'airflow', 'serial', 'asset_tag', 'mac_address')),
         ('Hardware', ('manufacturer_id', 'device_type_id', 'platform_id')),
         ('Tenant', ('tenant_group_id', 'tenant_id')),
+        ('Contacts', ('contact', 'contact_role')),
         ('Components', (
             'console_ports', 'console_server_ports', 'power_ports', 'power_outlets', 'interfaces', 'pass_through_ports',
         )),
         ('Miscellaneous', ('has_primary_ip', 'virtual_chassis_member', 'local_context_data'))
     )
-=======
-class DeviceFilterForm(LocalConfigContextFilterForm, TenancyFilterForm, ContactModelFilterForm, CustomFieldModelFilterForm):
-    model = Device
-    field_groups = [
-        ['q', 'tag'],
-        ['region_id', 'site_group_id', 'site_id', 'location_id', 'rack_id'],
-        ['status', 'role_id', 'airflow', 'serial', 'asset_tag', 'mac_address'],
-        ['manufacturer_id', 'device_type_id', 'platform_id'],
-        ['tenant_group_id', 'tenant_id'],
-        [
-            'has_primary_ip', 'virtual_chassis_member', 'console_ports', 'console_server_ports', 'power_ports',
-            'power_outlets', 'interfaces', 'pass_through_ports', 'local_context_data',
-        ],
-        ['contact', 'contact_role'],
-    ]
->>>>>>> 9a0bb14e
     region_id = DynamicModelMultipleChoiceField(
         queryset=Region.objects.all(),
         required=False,
@@ -827,20 +762,12 @@
     tag = TagFilterField(model)
 
 
-<<<<<<< HEAD
-class PowerPanelFilterForm(NetBoxModelFilterSetForm):
+class PowerPanelFilterForm(ContactModelFilterForm, NetBoxModelFilterSetForm):
     model = PowerPanel
     fieldsets = (
         (None, ('q', 'tag')),
-        ('Location', ('region_id', 'site_group_id', 'site_id', 'location_id'))
-=======
-class PowerPanelFilterForm(ContactModelFilterForm, CustomFieldModelFilterForm):
-    model = PowerPanel
-    field_groups = (
-        ('q', 'tag'),
-        ('region_id', 'site_group_id', 'site_id', 'location_id'),
-        ('contact', 'contact_role')
->>>>>>> 9a0bb14e
+        ('Location', ('region_id', 'site_group_id', 'site_id', 'location_id')),
+        ('Contacts', ('contact', 'contact_role')),
     )
     region_id = DynamicModelMultipleChoiceField(
         queryset=Region.objects.all(),

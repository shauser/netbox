from django import forms
from django.contrib.auth.models import User
from django.utils.translation import gettext as _

from dcim.choices import *
from dcim.constants import *
from dcim.models import *
from extras.forms import CustomFieldModelFilterForm, LocalConfigContextFilterForm
from ipam.models import ASN
from tenancy.forms import TenancyFilterForm
from utilities.forms import (
    APISelectMultiple, add_blank_choice, BootstrapMixin, ColorField, DynamicModelMultipleChoiceField, StaticSelect,
    StaticSelectMultiple, TagFilterField, BOOLEAN_WITH_BLANK_CHOICES,
)
from wireless.choices import *

__all__ = (
    'CableFilterForm',
    'ConsoleConnectionFilterForm',
    'ConsolePortFilterForm',
    'ConsoleServerPortFilterForm',
    'DeviceBayFilterForm',
    'DeviceFilterForm',
    'DeviceRoleFilterForm',
    'DeviceTypeFilterForm',
    'FrontPortFilterForm',
    'InterfaceConnectionFilterForm',
    'InterfaceFilterForm',
    'InventoryItemFilterForm',
    'LocationFilterForm',
    'ManufacturerFilterForm',
    'PlatformFilterForm',
    'PowerConnectionFilterForm',
    'PowerFeedFilterForm',
    'PowerOutletFilterForm',
    'PowerPanelFilterForm',
    'PowerPortFilterForm',
    'RackFilterForm',
    'RackElevationFilterForm',
    'RackReservationFilterForm',
    'RackRoleFilterForm',
    'RearPortFilterForm',
    'RegionFilterForm',
    'SiteFilterForm',
    'SiteGroupFilterForm',
    'VirtualChassisFilterForm',
)


class DeviceComponentFilterForm(BootstrapMixin, CustomFieldModelFilterForm):
    field_order = [
        'q', 'name', 'label', 'region_id', 'site_group_id', 'site_id',
    ]
    q = forms.CharField(
        required=False,
        widget=forms.TextInput(attrs={'placeholder': _('All Fields')}),
        label=_('Search')
    )
    name = forms.CharField(
        required=False
    )
    label = forms.CharField(
        required=False
    )
    region_id = DynamicModelMultipleChoiceField(
        queryset=Region.objects.all(),
        required=False,
        label=_('Region'),
        fetch_trigger='open'
    )
    site_group_id = DynamicModelMultipleChoiceField(
        queryset=SiteGroup.objects.all(),
        required=False,
        label=_('Site group'),
        fetch_trigger='open'
    )
    site_id = DynamicModelMultipleChoiceField(
        queryset=Site.objects.all(),
        required=False,
        query_params={
            'region_id': '$region_id',
            'group_id': '$site_group_id',
        },
        label=_('Site'),
        fetch_trigger='open'
    )
    location_id = DynamicModelMultipleChoiceField(
        queryset=Location.objects.all(),
        required=False,
        query_params={
            'site_id': '$site_id',
        },
        label=_('Location'),
        fetch_trigger='open'
    )
    virtual_chassis_id = DynamicModelMultipleChoiceField(
        queryset=VirtualChassis.objects.all(),
        required=False,
        label=_('Virtual Chassis'),
        fetch_trigger='open'
    )
    device_id = DynamicModelMultipleChoiceField(
        queryset=Device.objects.all(),
        required=False,
        query_params={
            'site_id': '$site_id',
            'location_id': '$location_id',
            'virtual_chassis_id': '$virtual_chassis_id'
        },
        label=_('Device'),
        fetch_trigger='open'
    )


class RegionFilterForm(BootstrapMixin, CustomFieldModelFilterForm):
    model = Region
    q = forms.CharField(
        required=False,
        widget=forms.TextInput(attrs={'placeholder': _('All Fields')}),
        label=_('Search')
    )
    parent_id = DynamicModelMultipleChoiceField(
        queryset=Region.objects.all(),
        required=False,
        label=_('Parent region'),
        fetch_trigger='open'
    )
    tag = TagFilterField(model)


class SiteGroupFilterForm(BootstrapMixin, CustomFieldModelFilterForm):
    model = SiteGroup
    q = forms.CharField(
        required=False,
        widget=forms.TextInput(attrs={'placeholder': _('All Fields')}),
        label=_('Search')
    )
    parent_id = DynamicModelMultipleChoiceField(
        queryset=SiteGroup.objects.all(),
        required=False,
        label=_('Parent group'),
        fetch_trigger='open'
    )
    tag = TagFilterField(model)


class SiteFilterForm(BootstrapMixin, TenancyFilterForm, CustomFieldModelFilterForm):
    model = Site
    field_order = ['q', 'status', 'region_id', 'tenant_group_id', 'tenant_id', 'asn_id']
    field_groups = [
        ['q', 'tag'],
        ['status', 'region_id', 'group_id'],
        ['tenant_group_id', 'tenant_id'],
        ['asn_id']
    ]
    q = forms.CharField(
        required=False,
        widget=forms.TextInput(attrs={'placeholder': _('All Fields')}),
        label=_('Search')
    )
    status = forms.MultipleChoiceField(
        choices=SiteStatusChoices,
        required=False,
        widget=StaticSelectMultiple(),
    )
    region_id = DynamicModelMultipleChoiceField(
        queryset=Region.objects.all(),
        required=False,
        label=_('Region'),
        fetch_trigger='open'
    )
    group_id = DynamicModelMultipleChoiceField(
        queryset=SiteGroup.objects.all(),
        required=False,
        label=_('Site group'),
        fetch_trigger='open'
    )
    asn_id = DynamicModelMultipleChoiceField(
        queryset=ASN.objects.all(),
        required=False,
        label=_('ASNs'),
        fetch_trigger='open'
    )
    tag = TagFilterField(model)


class LocationFilterForm(BootstrapMixin, TenancyFilterForm, CustomFieldModelFilterForm):
    model = Location
    field_groups = [
        ['q'],
        ['region_id', 'site_group_id', 'site_id', 'parent_id'],
        ['tenant_group_id', 'tenant_id'],
    ]
    q = forms.CharField(
        required=False,
        widget=forms.TextInput(attrs={'placeholder': _('All Fields')}),
        label=_('Search')
    )
    region_id = DynamicModelMultipleChoiceField(
        queryset=Region.objects.all(),
        required=False,
        label=_('Region'),
        fetch_trigger='open'
    )
    site_group_id = DynamicModelMultipleChoiceField(
        queryset=SiteGroup.objects.all(),
        required=False,
        label=_('Site group'),
        fetch_trigger='open'
    )
    site_id = DynamicModelMultipleChoiceField(
        queryset=Site.objects.all(),
        required=False,
        query_params={
            'region_id': '$region_id',
            'group_id': '$site_group_id',
        },
        label=_('Site'),
        fetch_trigger='open'
    )
    parent_id = DynamicModelMultipleChoiceField(
        queryset=Location.objects.all(),
        required=False,
        query_params={
            'region_id': '$region_id',
            'site_id': '$site_id',
        },
        label=_('Parent'),
        fetch_trigger='open'
    )
    tag = TagFilterField(model)


class RackRoleFilterForm(BootstrapMixin, CustomFieldModelFilterForm):
    model = RackRole
    q = forms.CharField(
        required=False,
        widget=forms.TextInput(attrs={'placeholder': _('All Fields')}),
        label=_('Search')
    )
    tag = TagFilterField(model)


class RackFilterForm(BootstrapMixin, TenancyFilterForm, CustomFieldModelFilterForm):
    model = Rack
    field_order = ['q', 'region_id', 'site_id', 'location_id', 'status', 'role_id', 'tenant_group_id', 'tenant_id']
    field_groups = [
        ['q', 'tag'],
        ['region_id', 'site_id', 'location_id'],
        ['status', 'role_id'],
        ['type', 'width', 'serial', 'asset_tag'],
        ['tenant_group_id', 'tenant_id'],
    ]
    q = forms.CharField(
        required=False,
        widget=forms.TextInput(attrs={'placeholder': _('All Fields')}),
        label=_('Search')
    )
    region_id = DynamicModelMultipleChoiceField(
        queryset=Region.objects.all(),
        required=False,
        label=_('Region'),
        fetch_trigger='open'
    )
    site_id = DynamicModelMultipleChoiceField(
        queryset=Site.objects.all(),
        required=False,
        query_params={
            'region_id': '$region_id'
        },
        label=_('Site'),
        fetch_trigger='open'
    )
    location_id = DynamicModelMultipleChoiceField(
        queryset=Location.objects.all(),
        required=False,
        null_option='None',
        query_params={
            'site_id': '$site_id'
        },
        label=_('Location'),
        fetch_trigger='open'
    )
    status = forms.MultipleChoiceField(
        choices=RackStatusChoices,
        required=False,
        widget=StaticSelectMultiple()
    )
    type = forms.MultipleChoiceField(
        choices=RackTypeChoices,
        required=False,
        widget=StaticSelectMultiple()
    )
    width = forms.MultipleChoiceField(
        choices=RackWidthChoices,
        required=False,
        widget=StaticSelectMultiple()
    )
    role_id = DynamicModelMultipleChoiceField(
        queryset=RackRole.objects.all(),
        required=False,
        null_option='None',
        label=_('Role'),
        fetch_trigger='open'
    )
    serial = forms.CharField(
        required=False
    )
    asset_tag = forms.CharField(
        required=False
    )
    tag = TagFilterField(model)


class RackElevationFilterForm(RackFilterForm):
    field_order = [
        'q', 'region_id', 'site_id', 'location_id', 'id', 'status', 'role_id', 'tenant_group_id',
        'tenant_id',
    ]
    id = DynamicModelMultipleChoiceField(
        queryset=Rack.objects.all(),
        label=_('Rack'),
        required=False,
        query_params={
            'site_id': '$site_id',
            'location_id': '$location_id',
        },
        fetch_trigger='open'
    )


class RackReservationFilterForm(BootstrapMixin, TenancyFilterForm, CustomFieldModelFilterForm):
    model = RackReservation
    field_order = ['q', 'region_id', 'site_id', 'location_id', 'user_id', 'tenant_group_id', 'tenant_id']
    field_groups = [
        ['q', 'tag'],
        ['user_id'],
        ['region_id', 'site_id', 'location_id'],
        ['tenant_group_id', 'tenant_id'],
    ]
    q = forms.CharField(
        required=False,
        widget=forms.TextInput(attrs={'placeholder': _('All Fields')}),
        label=_('Search')
    )
    region_id = DynamicModelMultipleChoiceField(
        queryset=Region.objects.all(),
        required=False,
        label=_('Region'),
        fetch_trigger='open'
    )
    site_id = DynamicModelMultipleChoiceField(
        queryset=Site.objects.all(),
        required=False,
        query_params={
            'region_id': '$region_id'
        },
        label=_('Site'),
        fetch_trigger='open'
    )
    location_id = DynamicModelMultipleChoiceField(
        queryset=Location.objects.prefetch_related('site'),
        required=False,
        label=_('Location'),
        null_option='None',
        fetch_trigger='open'
    )
    user_id = DynamicModelMultipleChoiceField(
        queryset=User.objects.all(),
        required=False,
        label=_('User'),
        widget=APISelectMultiple(
            api_url='/api/users/users/',
        ),
        fetch_trigger='open'
    )
    tag = TagFilterField(model)


class ManufacturerFilterForm(BootstrapMixin, CustomFieldModelFilterForm):
    model = Manufacturer
    q = forms.CharField(
        required=False,
        widget=forms.TextInput(attrs={'placeholder': _('All Fields')}),
        label=_('Search')
    )
    tag = TagFilterField(model)


class DeviceTypeFilterForm(BootstrapMixin, CustomFieldModelFilterForm):
    model = DeviceType
    field_groups = [
        ['q', 'tag'],
        ['manufacturer_id', 'subdevice_role', 'airflow'],
        ['console_ports', 'console_server_ports', 'power_ports', 'power_outlets', 'interfaces', 'pass_through_ports'],
    ]
    q = forms.CharField(
        required=False,
        widget=forms.TextInput(attrs={'placeholder': _('All Fields')}),
        label=_('Search')
    )
    manufacturer_id = DynamicModelMultipleChoiceField(
        queryset=Manufacturer.objects.all(),
        required=False,
        label=_('Manufacturer'),
        fetch_trigger='open'
    )
    subdevice_role = forms.MultipleChoiceField(
        choices=add_blank_choice(SubdeviceRoleChoices),
        required=False,
        widget=StaticSelectMultiple()
    )
    airflow = forms.MultipleChoiceField(
        choices=add_blank_choice(DeviceAirflowChoices),
        required=False,
        widget=StaticSelectMultiple()
    )
    console_ports = forms.NullBooleanField(
        required=False,
        label='Has console ports',
        widget=StaticSelect(
            choices=BOOLEAN_WITH_BLANK_CHOICES
        )
    )
    console_server_ports = forms.NullBooleanField(
        required=False,
        label='Has console server ports',
        widget=StaticSelect(
            choices=BOOLEAN_WITH_BLANK_CHOICES
        )
    )
    power_ports = forms.NullBooleanField(
        required=False,
        label='Has power ports',
        widget=StaticSelect(
            choices=BOOLEAN_WITH_BLANK_CHOICES
        )
    )
    power_outlets = forms.NullBooleanField(
        required=False,
        label='Has power outlets',
        widget=StaticSelect(
            choices=BOOLEAN_WITH_BLANK_CHOICES
        )
    )
    interfaces = forms.NullBooleanField(
        required=False,
        label='Has interfaces',
        widget=StaticSelect(
            choices=BOOLEAN_WITH_BLANK_CHOICES
        )
    )
    pass_through_ports = forms.NullBooleanField(
        required=False,
        label='Has pass-through ports',
        widget=StaticSelect(
            choices=BOOLEAN_WITH_BLANK_CHOICES
        )
    )
    tag = TagFilterField(model)


class DeviceRoleFilterForm(BootstrapMixin, CustomFieldModelFilterForm):
    model = DeviceRole
    q = forms.CharField(
        required=False,
        widget=forms.TextInput(attrs={'placeholder': _('All Fields')}),
        label=_('Search')
    )
    tag = TagFilterField(model)


class PlatformFilterForm(BootstrapMixin, CustomFieldModelFilterForm):
    model = Platform
    q = forms.CharField(
        required=False,
        widget=forms.TextInput(attrs={'placeholder': _('All Fields')}),
        label=_('Search')
    )
    manufacturer_id = DynamicModelMultipleChoiceField(
        queryset=Manufacturer.objects.all(),
        required=False,
        label=_('Manufacturer'),
        fetch_trigger='open'
    )
    tag = TagFilterField(model)


class DeviceFilterForm(BootstrapMixin, LocalConfigContextFilterForm, TenancyFilterForm, CustomFieldModelFilterForm):
    model = Device
    field_order = [
        'q', 'region_id', 'site_group_id', 'site_id', 'location_id', 'rack_id', 'status', 'role_id', 'tenant_group_id',
        'tenant_id', 'manufacturer_id', 'device_type_id', 'asset_tag', 'mac_address', 'has_primary_ip',
    ]
    field_groups = [
        ['q', 'tag'],
        ['region_id', 'site_group_id', 'site_id', 'location_id', 'rack_id'],
        ['status', 'role_id', 'airflow', 'serial', 'asset_tag', 'mac_address'],
        ['manufacturer_id', 'device_type_id', 'platform_id'],
        ['tenant_group_id', 'tenant_id'],
        [
            'has_primary_ip', 'virtual_chassis_member', 'console_ports', 'console_server_ports', 'power_ports',
            'power_outlets', 'interfaces', 'pass_through_ports', 'local_context_data',
        ],
    ]
    q = forms.CharField(
        required=False,
        widget=forms.TextInput(attrs={'placeholder': _('All Fields')}),
        label=_('Search')
    )
    region_id = DynamicModelMultipleChoiceField(
        queryset=Region.objects.all(),
        required=False,
        label=_('Region'),
        fetch_trigger='open'
    )
    site_group_id = DynamicModelMultipleChoiceField(
        queryset=SiteGroup.objects.all(),
        required=False,
        label=_('Site group'),
        fetch_trigger='open'
    )
    site_id = DynamicModelMultipleChoiceField(
        queryset=Site.objects.all(),
        required=False,
        query_params={
            'region_id': '$region_id',
            'group_id': '$site_group_id',
        },
        label=_('Site'),
        fetch_trigger='open'
    )
    location_id = DynamicModelMultipleChoiceField(
        queryset=Location.objects.all(),
        required=False,
        null_option='None',
        query_params={
            'site_id': '$site_id'
        },
        label=_('Location'),
        fetch_trigger='open'
    )
    rack_id = DynamicModelMultipleChoiceField(
        queryset=Rack.objects.all(),
        required=False,
        null_option='None',
        query_params={
            'site_id': '$site_id',
            'location_id': '$location_id',
        },
        label=_('Rack'),
        fetch_trigger='open'
    )
    role_id = DynamicModelMultipleChoiceField(
        queryset=DeviceRole.objects.all(),
        required=False,
        label=_('Role'),
        fetch_trigger='open'
    )
    manufacturer_id = DynamicModelMultipleChoiceField(
        queryset=Manufacturer.objects.all(),
        required=False,
        label=_('Manufacturer'),
        fetch_trigger='open'
    )
    device_type_id = DynamicModelMultipleChoiceField(
        queryset=DeviceType.objects.all(),
        required=False,
        query_params={
            'manufacturer_id': '$manufacturer_id'
        },
        label=_('Model'),
        fetch_trigger='open'
    )
    platform_id = DynamicModelMultipleChoiceField(
        queryset=Platform.objects.all(),
        required=False,
        null_option='None',
        label=_('Platform'),
        fetch_trigger='open'
    )
    status = forms.MultipleChoiceField(
        choices=DeviceStatusChoices,
        required=False,
        widget=StaticSelectMultiple()
    )
    airflow = forms.MultipleChoiceField(
        choices=add_blank_choice(DeviceAirflowChoices),
        required=False,
        widget=StaticSelectMultiple()
    )
    serial = forms.CharField(
        required=False
    )
    asset_tag = forms.CharField(
        required=False
    )
    mac_address = forms.CharField(
        required=False,
        label='MAC address'
    )
    has_primary_ip = forms.NullBooleanField(
        required=False,
        label='Has a primary IP',
        widget=StaticSelect(
            choices=BOOLEAN_WITH_BLANK_CHOICES
        )
    )
    virtual_chassis_member = forms.NullBooleanField(
        required=False,
        label='Virtual chassis member',
        widget=StaticSelect(
            choices=BOOLEAN_WITH_BLANK_CHOICES
        )
    )
    console_ports = forms.NullBooleanField(
        required=False,
        label='Has console ports',
        widget=StaticSelect(
            choices=BOOLEAN_WITH_BLANK_CHOICES
        )
    )
    console_server_ports = forms.NullBooleanField(
        required=False,
        label='Has console server ports',
        widget=StaticSelect(
            choices=BOOLEAN_WITH_BLANK_CHOICES
        )
    )
    power_ports = forms.NullBooleanField(
        required=False,
        label='Has power ports',
        widget=StaticSelect(
            choices=BOOLEAN_WITH_BLANK_CHOICES
        )
    )
    power_outlets = forms.NullBooleanField(
        required=False,
        label='Has power outlets',
        widget=StaticSelect(
            choices=BOOLEAN_WITH_BLANK_CHOICES
        )
    )
    interfaces = forms.NullBooleanField(
        required=False,
        label='Has interfaces',
        widget=StaticSelect(
            choices=BOOLEAN_WITH_BLANK_CHOICES
        )
    )
    pass_through_ports = forms.NullBooleanField(
        required=False,
        label='Has pass-through ports',
        widget=StaticSelect(
            choices=BOOLEAN_WITH_BLANK_CHOICES
        )
    )
    tag = TagFilterField(model)


class VirtualChassisFilterForm(BootstrapMixin, TenancyFilterForm, CustomFieldModelFilterForm):
    model = VirtualChassis
    field_order = ['q', 'region_id', 'site_group_id', 'site_id', 'tenant_group_id', 'tenant_id']
    field_groups = [
        ['q', 'tag'],
        ['region_id', 'site_group_id', 'site_id'],
        ['tenant_group_id', 'tenant_id'],
    ]
    q = forms.CharField(
        required=False,
        widget=forms.TextInput(attrs={'placeholder': _('All Fields')}),
        label=_('Search')
    )
    region_id = DynamicModelMultipleChoiceField(
        queryset=Region.objects.all(),
        required=False,
        label=_('Region'),
        fetch_trigger='open'
    )
    site_group_id = DynamicModelMultipleChoiceField(
        queryset=SiteGroup.objects.all(),
        required=False,
        label=_('Site group'),
        fetch_trigger='open'
    )
    site_id = DynamicModelMultipleChoiceField(
        queryset=Site.objects.all(),
        required=False,
        query_params={
            'region_id': '$region_id',
            'group_id': '$site_group_id',
        },
        label=_('Site'),
        fetch_trigger='open'
    )
    tag = TagFilterField(model)


class CableFilterForm(BootstrapMixin, TenancyFilterForm, CustomFieldModelFilterForm):
    model = Cable
    field_groups = [
        ['q', 'tag'],
        ['site_id', 'rack_id', 'device_id'],
        ['type', 'status', 'color'],
        ['tenant_group_id', 'tenant_id'],
    ]
    q = forms.CharField(
        required=False,
        widget=forms.TextInput(attrs={'placeholder': _('All Fields')}),
        label=_('Search')
    )
    region_id = DynamicModelMultipleChoiceField(
        queryset=Region.objects.all(),
        required=False,
        label=_('Region'),
        fetch_trigger='open'
    )
    site_id = DynamicModelMultipleChoiceField(
        queryset=Site.objects.all(),
        required=False,
        query_params={
            'region_id': '$region_id'
        },
        label=_('Site'),
        fetch_trigger='open'
    )
    rack_id = DynamicModelMultipleChoiceField(
        queryset=Rack.objects.all(),
        required=False,
        label=_('Rack'),
        null_option='None',
        query_params={
            'site_id': '$site_id'
        },
        fetch_trigger='open'
    )
    type = forms.MultipleChoiceField(
        choices=add_blank_choice(CableTypeChoices),
        required=False,
        widget=StaticSelect()
    )
    status = forms.ChoiceField(
        required=False,
        choices=add_blank_choice(LinkStatusChoices),
        widget=StaticSelect()
    )
    color = ColorField(
        required=False
    )
    device_id = DynamicModelMultipleChoiceField(
        queryset=Device.objects.all(),
        required=False,
        query_params={
            'site_id': '$site_id',
            'tenant_id': '$tenant_id',
            'rack_id': '$rack_id',
        },
        label=_('Device'),
        fetch_trigger='open'
    )
    tag = TagFilterField(model)


class PowerPanelFilterForm(BootstrapMixin, CustomFieldModelFilterForm):
    model = PowerPanel
    field_groups = (
        ('q', 'tag'),
        ('region_id', 'site_group_id', 'site_id', 'location_id')
    )
    q = forms.CharField(
        required=False,
        widget=forms.TextInput(attrs={'placeholder': _('All Fields')}),
        label=_('Search')
    )
    region_id = DynamicModelMultipleChoiceField(
        queryset=Region.objects.all(),
        required=False,
        label=_('Region'),
        fetch_trigger='open'
    )
    site_group_id = DynamicModelMultipleChoiceField(
        queryset=SiteGroup.objects.all(),
        required=False,
        label=_('Site group'),
        fetch_trigger='open'
    )
    site_id = DynamicModelMultipleChoiceField(
        queryset=Site.objects.all(),
        required=False,
        query_params={
            'region_id': '$region_id',
            'group_id': '$site_group_id',
        },
        label=_('Site'),
        fetch_trigger='open'
    )
    location_id = DynamicModelMultipleChoiceField(
        queryset=Location.objects.all(),
        required=False,
        null_option='None',
        query_params={
            'site_id': '$site_id'
        },
        label=_('Location'),
        fetch_trigger='open'
    )
    tag = TagFilterField(model)


class PowerFeedFilterForm(BootstrapMixin, CustomFieldModelFilterForm):
    model = PowerFeed
    field_groups = [
        ['q', 'tag'],
        ['region_id', 'site_group_id', 'site_id'],
        ['power_panel_id', 'rack_id'],
        ['status', 'type', 'supply', 'phase', 'voltage', 'amperage', 'max_utilization'],
    ]
    q = forms.CharField(
        required=False,
        widget=forms.TextInput(attrs={'placeholder': _('All Fields')}),
        label=_('Search')
    )
    region_id = DynamicModelMultipleChoiceField(
        queryset=Region.objects.all(),
        required=False,
        label=_('Region'),
        fetch_trigger='open'
    )
    site_group_id = DynamicModelMultipleChoiceField(
        queryset=SiteGroup.objects.all(),
        required=False,
        label=_('Site group'),
        fetch_trigger='open'
    )
    site_id = DynamicModelMultipleChoiceField(
        queryset=Site.objects.all(),
        required=False,
        query_params={
            'region_id': '$region_id'
        },
        label=_('Site'),
        fetch_trigger='open'
    )
    power_panel_id = DynamicModelMultipleChoiceField(
        queryset=PowerPanel.objects.all(),
        required=False,
        null_option='None',
        query_params={
            'site_id': '$site_id'
        },
        label=_('Power panel'),
        fetch_trigger='open'
    )
    rack_id = DynamicModelMultipleChoiceField(
        queryset=Rack.objects.all(),
        required=False,
        null_option='None',
        query_params={
            'site_id': '$site_id'
        },
        label=_('Rack'),
        fetch_trigger='open'
    )
    status = forms.MultipleChoiceField(
        choices=PowerFeedStatusChoices,
        required=False,
        widget=StaticSelectMultiple()
    )
    type = forms.ChoiceField(
        choices=add_blank_choice(PowerFeedTypeChoices),
        required=False,
        widget=StaticSelect()
    )
    supply = forms.ChoiceField(
        choices=add_blank_choice(PowerFeedSupplyChoices),
        required=False,
        widget=StaticSelect()
    )
    phase = forms.ChoiceField(
        choices=add_blank_choice(PowerFeedPhaseChoices),
        required=False,
        widget=StaticSelect()
    )
    voltage = forms.IntegerField(
        required=False
    )
    amperage = forms.IntegerField(
        required=False
    )
    max_utilization = forms.IntegerField(
        required=False
    )
    tag = TagFilterField(model)


#
# Device components
#

class ConsolePortFilterForm(DeviceComponentFilterForm):
    model = ConsolePort
    field_groups = [
        ['q', 'tag'],
        ['name', 'label', 'type', 'speed'],
        ['region_id', 'site_group_id', 'site_id', 'location_id', 'virtual_chassis_id', 'device_id'],
    ]
    type = forms.MultipleChoiceField(
        choices=ConsolePortTypeChoices,
        required=False,
        widget=StaticSelectMultiple()
    )
    speed = forms.MultipleChoiceField(
        choices=ConsolePortSpeedChoices,
        required=False,
        widget=StaticSelectMultiple()
    )
    tag = TagFilterField(model)


class ConsoleServerPortFilterForm(DeviceComponentFilterForm):
    model = ConsoleServerPort
    field_groups = [
        ['q', 'tag'],
        ['name', 'label', 'type', 'speed'],
        ['region_id', 'site_group_id', 'site_id', 'location_id', 'virtual_chassis_id', 'device_id'],
    ]
    type = forms.MultipleChoiceField(
        choices=ConsolePortTypeChoices,
        required=False,
        widget=StaticSelectMultiple()
    )
    speed = forms.MultipleChoiceField(
        choices=ConsolePortSpeedChoices,
        required=False,
        widget=StaticSelectMultiple()
    )
    tag = TagFilterField(model)


class PowerPortFilterForm(DeviceComponentFilterForm):
    model = PowerPort
    field_groups = [
        ['q', 'tag'],
        ['name', 'label', 'type'],
        ['region_id', 'site_group_id', 'site_id', 'location_id', 'virtual_chassis_id', 'device_id'],
    ]
    type = forms.MultipleChoiceField(
        choices=PowerPortTypeChoices,
        required=False,
        widget=StaticSelectMultiple()
    )
    tag = TagFilterField(model)


class PowerOutletFilterForm(DeviceComponentFilterForm):
    model = PowerOutlet
    field_groups = [
        ['q', 'tag'],
        ['name', 'label', 'type'],
        ['region_id', 'site_group_id', 'site_id', 'location_id', 'virtual_chassis_id', 'device_id'],
    ]
    type = forms.MultipleChoiceField(
        choices=PowerOutletTypeChoices,
        required=False,
        widget=StaticSelectMultiple()
    )
    tag = TagFilterField(model)


class InterfaceFilterForm(DeviceComponentFilterForm):
    model = Interface
    field_groups = [
        ['q', 'tag'],
<<<<<<< HEAD
        ['name', 'label', 'kind', 'type', 'enabled', 'mgmt_only', 'mac_address', 'wwn'],
        ['rf_role', 'rf_channel', 'rf_channel_width', 'tx_power'],
        ['region_id', 'site_group_id', 'site_id', 'location_id', 'device_id'],
=======
        ['name', 'label', 'kind', 'type', 'enabled', 'mgmt_only', 'mac_address'],
        ['region_id', 'site_group_id', 'site_id', 'location_id', 'virtual_chassis_id', 'device_id'],
>>>>>>> e8d62810
    ]
    kind = forms.MultipleChoiceField(
        choices=InterfaceKindChoices,
        required=False,
        widget=StaticSelectMultiple()
    )
    type = forms.MultipleChoiceField(
        choices=InterfaceTypeChoices,
        required=False,
        widget=StaticSelectMultiple()
    )
    enabled = forms.NullBooleanField(
        required=False,
        widget=StaticSelect(
            choices=BOOLEAN_WITH_BLANK_CHOICES
        )
    )
    mgmt_only = forms.NullBooleanField(
        required=False,
        widget=StaticSelect(
            choices=BOOLEAN_WITH_BLANK_CHOICES
        )
    )
    mac_address = forms.CharField(
        required=False,
        label='MAC address'
    )
    wwn = forms.CharField(
        required=False,
        label='WWN'
    )
    rf_role = forms.MultipleChoiceField(
        choices=WirelessRoleChoices,
        required=False,
        widget=StaticSelectMultiple(),
        label='Wireless role'
    )
    rf_channel = forms.MultipleChoiceField(
        choices=WirelessChannelChoices,
        required=False,
        widget=StaticSelectMultiple(),
        label='Wireless channel'
    )
    rf_channel_frequency = forms.IntegerField(
        required=False,
        label='Channel frequency (MHz)'
    )
    rf_channel_width = forms.IntegerField(
        required=False,
        label='Channel width (MHz)'
    )
    tx_power = forms.IntegerField(
        required=False,
        label='Transmit power (dBm)',
        min_value=0,
        max_value=127
    )
    tag = TagFilterField(model)


class FrontPortFilterForm(DeviceComponentFilterForm):
    field_groups = [
        ['q', 'tag'],
        ['name', 'label', 'type', 'color'],
        ['region_id', 'site_group_id', 'site_id', 'location_id', 'virtual_chassis_id', 'device_id'],
    ]
    model = FrontPort
    type = forms.MultipleChoiceField(
        choices=PortTypeChoices,
        required=False,
        widget=StaticSelectMultiple()
    )
    color = ColorField(
        required=False
    )
    tag = TagFilterField(model)


class RearPortFilterForm(DeviceComponentFilterForm):
    model = RearPort
    field_groups = [
        ['q', 'tag'],
        ['name', 'label', 'type', 'color'],
        ['region_id', 'site_group_id', 'site_id', 'location_id', 'virtual_chassis_id', 'device_id'],
    ]
    type = forms.MultipleChoiceField(
        choices=PortTypeChoices,
        required=False,
        widget=StaticSelectMultiple()
    )
    color = ColorField(
        required=False
    )
    tag = TagFilterField(model)


class DeviceBayFilterForm(DeviceComponentFilterForm):
    model = DeviceBay
    field_groups = [
        ['q', 'tag'],
        ['name', 'label'],
        ['region_id', 'site_group_id', 'site_id', 'location_id', 'virtual_chassis_id', 'device_id'],
    ]
    tag = TagFilterField(model)


class InventoryItemFilterForm(DeviceComponentFilterForm):
    model = InventoryItem
    field_groups = [
        ['q', 'tag'],
        ['name', 'label', 'manufacturer_id', 'serial', 'asset_tag', 'discovered'],
        ['region_id', 'site_group_id', 'site_id', 'location_id', 'virtual_chassis_id', 'device_id'],
    ]
    manufacturer_id = DynamicModelMultipleChoiceField(
        queryset=Manufacturer.objects.all(),
        required=False,
        label=_('Manufacturer'),
        fetch_trigger='open'
    )
    serial = forms.CharField(
        required=False
    )
    asset_tag = forms.CharField(
        required=False
    )
    discovered = forms.NullBooleanField(
        required=False,
        widget=StaticSelect(
            choices=BOOLEAN_WITH_BLANK_CHOICES
        )
    )
    tag = TagFilterField(model)


#
# Connections
#

class ConsoleConnectionFilterForm(BootstrapMixin, forms.Form):
    q = forms.CharField(
        required=False,
        widget=forms.TextInput(attrs={'placeholder': _('All Fields')}),
        label=_('Search')
    )
    region_id = DynamicModelMultipleChoiceField(
        queryset=Region.objects.all(),
        required=False,
        label=_('Region'),
        fetch_trigger='open'
    )
    site_id = DynamicModelMultipleChoiceField(
        queryset=Site.objects.all(),
        required=False,
        query_params={
            'region_id': '$region_id'
        },
        label=_('Site'),
        fetch_trigger='open'
    )
    device_id = DynamicModelMultipleChoiceField(
        queryset=Device.objects.all(),
        required=False,
        query_params={
            'site_id': '$site_id'
        },
        label=_('Device'),
        fetch_trigger='open'
    )


class PowerConnectionFilterForm(BootstrapMixin, forms.Form):
    q = forms.CharField(
        required=False,
        widget=forms.TextInput(attrs={'placeholder': _('All Fields')}),
        label=_('Search')
    )
    region_id = DynamicModelMultipleChoiceField(
        queryset=Region.objects.all(),
        required=False,
        label=_('Region'),
        fetch_trigger='open'
    )
    site_id = DynamicModelMultipleChoiceField(
        queryset=Site.objects.all(),
        required=False,
        query_params={
            'region_id': '$region_id'
        },
        label=_('Site'),
        fetch_trigger='open'
    )
    device_id = DynamicModelMultipleChoiceField(
        queryset=Device.objects.all(),
        required=False,
        query_params={
            'site_id': '$site_id'
        },
        label=_('Device'),
        fetch_trigger='open'
    )


class InterfaceConnectionFilterForm(BootstrapMixin, forms.Form):
    q = forms.CharField(
        required=False,
        widget=forms.TextInput(attrs={'placeholder': _('All Fields')}),
        label=_('Search')
    )
    region_id = DynamicModelMultipleChoiceField(
        queryset=Region.objects.all(),
        required=False,
        label=_('Region'),
        fetch_trigger='open'
    )
    site_id = DynamicModelMultipleChoiceField(
        queryset=Site.objects.all(),
        required=False,
        query_params={
            'region_id': '$region_id'
        },
        label=_('Site'),
        fetch_trigger='open'
    )
    device_id = DynamicModelMultipleChoiceField(
        queryset=Device.objects.all(),
        required=False,
        query_params={
            'site_id': '$site_id'
        },
        label=_('Device'),
        fetch_trigger='open'
    )<|MERGE_RESOLUTION|>--- conflicted
+++ resolved
@@ -971,14 +971,9 @@
     model = Interface
     field_groups = [
         ['q', 'tag'],
-<<<<<<< HEAD
         ['name', 'label', 'kind', 'type', 'enabled', 'mgmt_only', 'mac_address', 'wwn'],
         ['rf_role', 'rf_channel', 'rf_channel_width', 'tx_power'],
-        ['region_id', 'site_group_id', 'site_id', 'location_id', 'device_id'],
-=======
-        ['name', 'label', 'kind', 'type', 'enabled', 'mgmt_only', 'mac_address'],
         ['region_id', 'site_group_id', 'site_id', 'location_id', 'virtual_chassis_id', 'device_id'],
->>>>>>> e8d62810
     ]
     kind = forms.MultipleChoiceField(
         choices=InterfaceKindChoices,

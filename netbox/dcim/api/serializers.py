from rest_framework import serializers

from ipam.models import IPAddress
from dcim.models import (
<<<<<<< HEAD
    CONNECTION_STATUS_CHOICES, ConsolePort, ConsolePortTemplate, ConsoleServerPort, ConsoleServerPortTemplate, Device,
    DeviceBay, DeviceBayTemplate, DeviceType, DeviceRole, IFACE_FF_CHOICES, IFACE_ORDERING_CHOICES, Interface,
    InterfaceConnection, InterfaceTemplate, Manufacturer, Module, Platform, PowerOutlet, PowerOutletTemplate, PowerPort,
    PowerPortTemplate, Rack, RackGroup, RackRole, RACK_FACE_CHOICES, RACK_TYPE_CHOICES, RACK_WIDTH_CHOICES, Site,
    STATUS_CHOICES, SUBDEVICE_ROLE_CHOICES,
=======
    ConsolePort, ConsolePortTemplate, ConsoleServerPort, ConsoleServerPortTemplate, Device, DeviceBay, DeviceType,
    DeviceRole, Interface, InterfaceConnection, InterfaceTemplate, Manufacturer, Module, Platform, PowerOutlet,
    PowerOutletTemplate, PowerPort, PowerPortTemplate, Rack, RackGroup, RackReservation, RackRole, RACK_FACE_FRONT,
    RACK_FACE_REAR, Site, SUBDEVICE_ROLE_CHILD, SUBDEVICE_ROLE_PARENT,
>>>>>>> 18153965
)
from extras.api.serializers import CustomFieldModelSerializer
from tenancy.api.serializers import NestedTenantSerializer
from utilities.api import ChoiceFieldSerializer


#
# Sites
#

class SiteSerializer(CustomFieldModelSerializer):
    tenant = NestedTenantSerializer()

    class Meta:
        model = Site
        fields = [
            'id', 'name', 'slug', 'tenant', 'facility', 'asn', 'physical_address', 'shipping_address', 'contact_name',
            'contact_phone', 'contact_email', 'comments', 'custom_fields', 'count_prefixes', 'count_vlans',
            'count_racks', 'count_devices', 'count_circuits',
        ]


class NestedSiteSerializer(serializers.ModelSerializer):
    url = serializers.HyperlinkedIdentityField(view_name='dcim-api:site-detail')

    class Meta:
        model = Site
        fields = ['id', 'url', 'name', 'slug']


class WritableSiteSerializer(serializers.ModelSerializer):

    class Meta:
        model = Site
        fields = [
            'id', 'name', 'slug', 'tenant', 'facility', 'asn', 'physical_address', 'shipping_address', 'contact_name',
            'contact_phone', 'contact_email', 'comments',
        ]


#
# Rack groups
#

class RackGroupSerializer(serializers.ModelSerializer):
    site = NestedSiteSerializer()

    class Meta:
        model = RackGroup
        fields = ['id', 'name', 'slug', 'site']


class NestedRackGroupSerializer(serializers.ModelSerializer):
    url = serializers.HyperlinkedIdentityField(view_name='dcim-api:rackgroup-detail')

    class Meta:
        model = RackGroup
        fields = ['id', 'url', 'name', 'slug']


class WritableRackGroupSerializer(serializers.ModelSerializer):

    class Meta:
        model = RackGroup
        fields = ['id', 'name', 'slug', 'site']


#
# Rack roles
#

class RackRoleSerializer(serializers.ModelSerializer):

    class Meta:
        model = RackRole
        fields = ['id', 'name', 'slug', 'color']


class NestedRackRoleSerializer(serializers.ModelSerializer):
    url = serializers.HyperlinkedIdentityField(view_name='dcim-api:rackrole-detail')

    class Meta:
        model = RackRole
        fields = ['id', 'url', 'name', 'slug']


#
# Racks
#

class RackReservationNestedSerializer(serializers.ModelSerializer):

    class Meta:
        model = RackReservation
        fields = ['id', 'units', 'created', 'user', 'description']


class RackSerializer(CustomFieldModelSerializer):
    site = NestedSiteSerializer()
    group = NestedRackGroupSerializer()
    tenant = NestedTenantSerializer()
    role = NestedRackRoleSerializer()
    type = ChoiceFieldSerializer(choices=RACK_TYPE_CHOICES)
    width = ChoiceFieldSerializer(choices=RACK_WIDTH_CHOICES)

    class Meta:
        model = Rack
        fields = [
            'id', 'name', 'facility_id', 'display_name', 'site', 'group', 'tenant', 'role', 'type', 'width', 'u_height',
            'desc_units', 'comments', 'custom_fields',
        ]


class NestedRackSerializer(serializers.ModelSerializer):
    url = serializers.HyperlinkedIdentityField(view_name='dcim-api:rack-detail')

    class Meta:
        model = Rack
        fields = ['id', 'url', 'name', 'display_name']

<<<<<<< HEAD
=======
class RackDetailSerializer(RackSerializer):
    front_units = serializers.SerializerMethodField()
    rear_units = serializers.SerializerMethodField()
    reservations = RackReservationNestedSerializer(many=True)

    class Meta(RackSerializer.Meta):
        fields = ['id', 'name', 'facility_id', 'display_name', 'site', 'group', 'tenant', 'role', 'type', 'width',
                  'u_height', 'desc_units', 'reservations', 'comments', 'custom_fields', 'front_units', 'rear_units']
>>>>>>> 18153965

class WritableRackSerializer(serializers.ModelSerializer):

    class Meta:
        model = Rack
        fields = [
            'id', 'name', 'facility_id', 'site', 'group', 'tenant', 'role', 'type', 'width', 'u_height', 'desc_units',
            'comments',
        ]


#
# Rack reservations
#

class RackReservationSerializer(serializers.ModelSerializer):
    rack = RackNestedSerializer()

    class Meta:
        model = RackReservation
        fields = ['id', 'rack', 'units', 'created', 'user', 'description']


#
# Manufacturers
#

class ManufacturerSerializer(serializers.ModelSerializer):

    class Meta:
        model = Manufacturer
        fields = ['id', 'name', 'slug']


class NestedManufacturerSerializer(serializers.ModelSerializer):
    url = serializers.HyperlinkedIdentityField(view_name='dcim-api:manufacturer-detail')

    class Meta:
        model = Manufacturer
        fields = ['id', 'url', 'name', 'slug']


#
# Device types
#

class DeviceTypeSerializer(CustomFieldModelSerializer):
    manufacturer = NestedManufacturerSerializer()
    interface_ordering = ChoiceFieldSerializer(choices=IFACE_ORDERING_CHOICES)
    subdevice_role = ChoiceFieldSerializer(choices=SUBDEVICE_ROLE_CHOICES)
    instance_count = serializers.IntegerField(source='instances.count', read_only=True)

    class Meta:
        model = DeviceType
        fields = [
            'id', 'manufacturer', 'model', 'slug', 'part_number', 'u_height', 'is_full_depth', 'interface_ordering',
            'is_console_server', 'is_pdu', 'is_network_device', 'subdevice_role', 'comments', 'custom_fields',
            'instance_count',
        ]


class NestedDeviceTypeSerializer(serializers.ModelSerializer):
    url = serializers.HyperlinkedIdentityField(view_name='dcim-api:devicetype-detail')
    manufacturer = NestedManufacturerSerializer()

    class Meta:
        model = DeviceType
        fields = ['id', 'url', 'manufacturer', 'model', 'slug']


class WritableDeviceTypeSerializer(serializers.ModelSerializer):

    class Meta:
        model = DeviceType
        fields = [
            'id', 'manufacturer', 'model', 'slug', 'part_number', 'u_height', 'is_full_depth', 'interface_ordering',
            'is_console_server', 'is_pdu', 'is_network_device', 'subdevice_role', 'comments',
        ]


#
# Console port templates
#

class ConsolePortTemplateSerializer(serializers.ModelSerializer):
    device_type = NestedDeviceTypeSerializer()

    class Meta:
        model = ConsolePortTemplate
        fields = ['id', 'device_type', 'name']


class WritableConsolePortTemplateSerializer(serializers.ModelSerializer):

    class Meta:
        model = ConsolePortTemplate
        fields = ['id', 'device_type', 'name']


#
# Console server port templates
#

class ConsoleServerPortTemplateSerializer(serializers.ModelSerializer):
    device_type = NestedDeviceTypeSerializer()

    class Meta:
        model = ConsoleServerPortTemplate
        fields = ['id', 'device_type', 'name']


class WritableConsoleServerPortTemplateSerializer(serializers.ModelSerializer):

    class Meta:
        model = ConsoleServerPortTemplate
        fields = ['id', 'device_type', 'name']


#
# Power port templates
#

class PowerPortTemplateSerializer(serializers.ModelSerializer):
    device_type = NestedDeviceTypeSerializer()

    class Meta:
        model = PowerPortTemplate
        fields = ['id', 'device_type', 'name']


class WritablePowerPortTemplateSerializer(serializers.ModelSerializer):

    class Meta:
        model = PowerPortTemplate
        fields = ['id', 'device_type', 'name']


#
# Power outlet templates
#

class PowerOutletTemplateSerializer(serializers.ModelSerializer):
    device_type = NestedDeviceTypeSerializer()

    class Meta:
        model = PowerOutletTemplate
        fields = ['id', 'device_type', 'name']


class WritablePowerOutletTemplateSerializer(serializers.ModelSerializer):

    class Meta:
        model = PowerOutletTemplate
        fields = ['id', 'device_type', 'name']


#
# Interface templates
#

class InterfaceTemplateSerializer(serializers.ModelSerializer):
    device_type = NestedDeviceTypeSerializer()
    form_factor = ChoiceFieldSerializer(choices=IFACE_FF_CHOICES)

    class Meta:
        model = InterfaceTemplate
        fields = ['id', 'device_type', 'name', 'form_factor', 'mgmt_only']


class WritableInterfaceTemplateSerializer(serializers.ModelSerializer):

    class Meta:
        model = InterfaceTemplate
        fields = ['id', 'device_type', 'name', 'form_factor', 'mgmt_only']


#
# Device bay templates
#

class DeviceBayTemplateSerializer(serializers.ModelSerializer):
    device_type = NestedDeviceTypeSerializer()

    class Meta:
        model = DeviceBayTemplate
        fields = ['id', 'device_type', 'name']


class WritableDeviceBayTemplateSerializer(serializers.ModelSerializer):

    class Meta:
        model = DeviceBayTemplate
        fields = ['id', 'device_type', 'name']


#
# Device roles
#

class DeviceRoleSerializer(serializers.ModelSerializer):

    class Meta:
        model = DeviceRole
        fields = ['id', 'name', 'slug', 'color']


class NestedDeviceRoleSerializer(serializers.ModelSerializer):
    url = serializers.HyperlinkedIdentityField(view_name='dcim-api:devicerole-detail')

    class Meta:
        model = DeviceRole
        fields = ['id', 'url', 'name', 'slug']


#
# Platforms
#

class PlatformSerializer(serializers.ModelSerializer):

    class Meta:
        model = Platform
        fields = ['id', 'name', 'slug', 'rpc_client']


class NestedPlatformSerializer(serializers.ModelSerializer):
    url = serializers.HyperlinkedIdentityField(view_name='dcim-api:platform-detail')

    class Meta:
        model = Platform
        fields = ['id', 'url', 'name', 'slug']


#
# Devices
#

# Cannot import ipam.api.NestedIPAddressSerializer due to circular dependency
class DeviceIPAddressSerializer(serializers.ModelSerializer):
    url = serializers.HyperlinkedIdentityField(view_name='ipam-api:ipaddress-detail')

    class Meta:
        model = IPAddress
        fields = ['id', 'url', 'family', 'address']


class DeviceSerializer(CustomFieldModelSerializer):
    device_type = NestedDeviceTypeSerializer()
    device_role = NestedDeviceRoleSerializer()
    tenant = NestedTenantSerializer()
    platform = NestedPlatformSerializer()
    rack = NestedRackSerializer()
    face = ChoiceFieldSerializer(choices=RACK_FACE_CHOICES)
    status = ChoiceFieldSerializer(choices=STATUS_CHOICES)
    primary_ip = DeviceIPAddressSerializer()
    primary_ip4 = DeviceIPAddressSerializer()
    primary_ip6 = DeviceIPAddressSerializer()
    parent_device = serializers.SerializerMethodField()

    class Meta:
        model = Device
        fields = [
            'id', 'name', 'display_name', 'device_type', 'device_role', 'tenant', 'platform', 'serial', 'asset_tag',
            'rack', 'position', 'face', 'parent_device', 'status', 'primary_ip', 'primary_ip4', 'primary_ip6',
            'comments', 'custom_fields',
        ]

    def get_parent_device(self, obj):
        try:
            device_bay = obj.parent_bay
        except DeviceBay.DoesNotExist:
            return None
        return {
            'id': device_bay.device.pk,
            'name': device_bay.device.name,
            'device_bay': {
                'id': device_bay.pk,
                'name': device_bay.name,
            }
        }


class NestedDeviceSerializer(serializers.ModelSerializer):
    url = serializers.HyperlinkedIdentityField(view_name='dcim-api:device-detail')

    class Meta:
        model = Device
        fields = ['id', 'url', 'name', 'display_name']


class WritableDeviceSerializer(serializers.ModelSerializer):

    class Meta:
        model = Device
        fields = [
            'id', 'name', 'device_type', 'device_role', 'tenant', 'platform', 'serial', 'asset_tag', 'rack', 'position',
            'face', 'status', 'primary_ip4', 'primary_ip6', 'comments',
        ]


#
# Console server ports
#

class ConsoleServerPortSerializer(serializers.ModelSerializer):
    device = NestedDeviceSerializer()

    class Meta:
        model = ConsoleServerPort
        fields = ['id', 'device', 'name', 'connected_console']


class WritableConsoleServerPortSerializer(serializers.ModelSerializer):

    class Meta:
        model = ConsoleServerPort
        fields = ['id', 'device', 'name', 'connected_console']


#
# Console ports
#

class ConsolePortSerializer(serializers.ModelSerializer):
    device = NestedDeviceSerializer()
    cs_port = ConsoleServerPortSerializer()

    class Meta:
        model = ConsolePort
        fields = ['id', 'device', 'name', 'cs_port', 'connection_status']


class WritableConsolePortSerializer(serializers.ModelSerializer):

    class Meta:
        model = ConsolePort
        fields = ['id', 'device', 'name', 'cs_port', 'connection_status']


#
# Power outlets
#

class PowerOutletSerializer(serializers.ModelSerializer):
    device = NestedDeviceSerializer()

    class Meta:
        model = PowerOutlet
        fields = ['id', 'device', 'name', 'connected_port']


class WritablePowerOutletSerializer(serializers.ModelSerializer):

    class Meta:
        model = PowerOutlet
        fields = ['id', 'device', 'name', 'connected_port']


#
# Power ports
#

class PowerPortSerializer(serializers.ModelSerializer):
    device = NestedDeviceSerializer()
    power_outlet = PowerOutletSerializer()

    class Meta:
        model = PowerPort
        fields = ['id', 'device', 'name', 'power_outlet', 'connection_status']


class WritablePowerPortSerializer(serializers.ModelSerializer):

    class Meta:
        model = PowerPort
        fields = ['id', 'device', 'name', 'power_outlet', 'connection_status']


#
# Interfaces
#


class InterfaceSerializer(serializers.ModelSerializer):
    device = NestedDeviceSerializer()
    form_factor = ChoiceFieldSerializer(choices=IFACE_FF_CHOICES)
    connection = serializers.SerializerMethodField(read_only=True)
    connected_interface = serializers.SerializerMethodField(read_only=True)

    class Meta:
        model = Interface
        fields = [
            'id', 'device', 'name', 'form_factor', 'mac_address', 'mgmt_only', 'description', 'connection',
            'connected_interface',
        ]

    def get_connection(self, obj):
        if obj.connection:
            return NestedInterfaceConnectionSerializer(obj.connection, context=self.context).data
        return None

    def get_connected_interface(self, obj):
        if obj.connected_interface:
            return PeerInterfaceSerializer(obj.connected_interface, context=self.context).data
        return None


class PeerInterfaceSerializer(serializers.ModelSerializer):
    url = serializers.HyperlinkedIdentityField(view_name='dcim-api:interface-detail')
    device = NestedDeviceSerializer()

    class Meta:
        model = Interface
        fields = ['id', 'url', 'device', 'name', 'form_factor', 'mac_address', 'mgmt_only', 'description']


class WritableInterfaceSerializer(serializers.ModelSerializer):

    class Meta:
        model = Interface
        fields = ['id', 'device', 'name', 'form_factor', 'mac_address', 'mgmt_only', 'description']


#
# Device bays
#

class DeviceBaySerializer(serializers.ModelSerializer):
    device = NestedDeviceSerializer()
    installed_device = NestedDeviceSerializer()

    class Meta:
        model = DeviceBay
        fields = ['id', 'device', 'name', 'installed_device']


class WritableDeviceBaySerializer(serializers.ModelSerializer):

    class Meta:
        model = DeviceBay
        fields = ['id', 'device', 'name']


#
# Modules
#

class ModuleSerializer(serializers.ModelSerializer):
    device = NestedDeviceSerializer()
    manufacturer = NestedManufacturerSerializer()

    class Meta:
        model = Module
        fields = ['id', 'device', 'parent', 'name', 'manufacturer', 'part_id', 'serial', 'discovered']


class WritableModuleSerializer(serializers.ModelSerializer):

    class Meta:
        model = Module
        fields = ['id', 'device', 'parent', 'name', 'manufacturer', 'part_id', 'serial', 'discovered']


#
# Interface connections
#

class InterfaceConnectionSerializer(serializers.ModelSerializer):
    interface_a = PeerInterfaceSerializer()
    interface_b = PeerInterfaceSerializer()
    connection_status = ChoiceFieldSerializer(choices=CONNECTION_STATUS_CHOICES)

    class Meta:
        model = InterfaceConnection
        fields = ['id', 'interface_a', 'interface_b', 'connection_status']


class NestedInterfaceConnectionSerializer(serializers.ModelSerializer):
    url = serializers.HyperlinkedIdentityField(view_name='dcim-api:interfaceconnection-detail')

    class Meta:
        model = InterfaceConnection
        fields = ['id', 'url', 'connection_status']


class WritableInterfaceConnectionSerializer(serializers.ModelSerializer):

    class Meta:
        model = InterfaceConnection
        fields = ['id', 'interface_a', 'interface_b', 'connection_status']<|MERGE_RESOLUTION|>--- conflicted
+++ resolved
@@ -2,18 +2,11 @@
 
 from ipam.models import IPAddress
 from dcim.models import (
-<<<<<<< HEAD
     CONNECTION_STATUS_CHOICES, ConsolePort, ConsolePortTemplate, ConsoleServerPort, ConsoleServerPortTemplate, Device,
     DeviceBay, DeviceBayTemplate, DeviceType, DeviceRole, IFACE_FF_CHOICES, IFACE_ORDERING_CHOICES, Interface,
     InterfaceConnection, InterfaceTemplate, Manufacturer, Module, Platform, PowerOutlet, PowerOutletTemplate, PowerPort,
-    PowerPortTemplate, Rack, RackGroup, RackRole, RACK_FACE_CHOICES, RACK_TYPE_CHOICES, RACK_WIDTH_CHOICES, Site,
-    STATUS_CHOICES, SUBDEVICE_ROLE_CHOICES,
-=======
-    ConsolePort, ConsolePortTemplate, ConsoleServerPort, ConsoleServerPortTemplate, Device, DeviceBay, DeviceType,
-    DeviceRole, Interface, InterfaceConnection, InterfaceTemplate, Manufacturer, Module, Platform, PowerOutlet,
-    PowerOutletTemplate, PowerPort, PowerPortTemplate, Rack, RackGroup, RackReservation, RackRole, RACK_FACE_FRONT,
-    RACK_FACE_REAR, Site, SUBDEVICE_ROLE_CHILD, SUBDEVICE_ROLE_PARENT,
->>>>>>> 18153965
+    PowerPortTemplate, Rack, RackGroup, RackReservation, RackRole, RACK_FACE_CHOICES, RACK_TYPE_CHOICES,
+    RACK_WIDTH_CHOICES, Site, STATUS_CHOICES, SUBDEVICE_ROLE_CHOICES,
 )
 from extras.api.serializers import CustomFieldModelSerializer
 from tenancy.api.serializers import NestedTenantSerializer
@@ -103,13 +96,6 @@
 #
 # Racks
 #
-
-class RackReservationNestedSerializer(serializers.ModelSerializer):
-
-    class Meta:
-        model = RackReservation
-        fields = ['id', 'units', 'created', 'user', 'description']
-
 
 class RackSerializer(CustomFieldModelSerializer):
     site = NestedSiteSerializer()
@@ -117,7 +103,7 @@
     tenant = NestedTenantSerializer()
     role = NestedRackRoleSerializer()
     type = ChoiceFieldSerializer(choices=RACK_TYPE_CHOICES)
-    width = ChoiceFieldSerializer(choices=RACK_WIDTH_CHOICES)
+    # width = ChoiceFieldSerializer(choices=RACK_WIDTH_CHOICES)
 
     class Meta:
         model = Rack
@@ -134,17 +120,6 @@
         model = Rack
         fields = ['id', 'url', 'name', 'display_name']
 
-<<<<<<< HEAD
-=======
-class RackDetailSerializer(RackSerializer):
-    front_units = serializers.SerializerMethodField()
-    rear_units = serializers.SerializerMethodField()
-    reservations = RackReservationNestedSerializer(many=True)
-
-    class Meta(RackSerializer.Meta):
-        fields = ['id', 'name', 'facility_id', 'display_name', 'site', 'group', 'tenant', 'role', 'type', 'width',
-                  'u_height', 'desc_units', 'reservations', 'comments', 'custom_fields', 'front_units', 'rear_units']
->>>>>>> 18153965
 
 class WritableRackSerializer(serializers.ModelSerializer):
 
@@ -161,7 +136,7 @@
 #
 
 class RackReservationSerializer(serializers.ModelSerializer):
-    rack = RackNestedSerializer()
+    rack = NestedRackSerializer()
 
     class Meta:
         model = RackReservation

from django.contrib import messages
from django.contrib.contenttypes.models import ContentType
from django.core.paginator import EmptyPage, PageNotAnInteger
from django.db import transaction
from django.db.models import Prefetch
from django.forms import ModelMultipleChoiceField, MultipleHiddenInput, modelformset_factory
from django.shortcuts import get_object_or_404, redirect, render
from django.urls import reverse
from django.utils.html import escape
from django.utils.safestring import mark_safe
from django.views.generic import View

from circuits.models import Circuit, CircuitTermination
from extras.views import ObjectConfigContextView
from ipam.models import ASN, IPAddress, Prefix, Service, VLAN, VLANGroup
from ipam.tables import AssignedIPAddressesTable, InterfaceVLANTable
from netbox.views import generic
from utilities.forms import ConfirmationForm
from utilities.paginator import EnhancedPaginator, get_paginate_count
from utilities.permissions import get_permission_for_model
from utilities.utils import count_related
from utilities.views import GetReturnURLMixin, ObjectPermissionRequiredMixin
from virtualization.models import VirtualMachine
from . import filtersets, forms, tables
from .choices import DeviceFaceChoices
from .constants import NONCONNECTABLE_IFACE_TYPES
from .models import *

CABLE_TERMINATION_TYPES = {
    'dcim.consoleport': ConsolePort,
    'dcim.consoleserverport': ConsoleServerPort,
    'dcim.powerport': PowerPort,
    'dcim.poweroutlet': PowerOutlet,
    'dcim.interface': Interface,
    'dcim.frontport': FrontPort,
    'dcim.rearport': RearPort,
    'dcim.powerfeed': PowerFeed,
    'circuits.circuittermination': CircuitTermination,
}


class DeviceComponentsView(generic.ObjectChildrenView):
    queryset = Device.objects.all()

    def get_children(self, request, parent):
        return self.child_model.objects.restrict(request.user, 'view').filter(device=parent)

    def get_extra_context(self, request, instance):
        return {
            'active_tab': f"{self.child_model._meta.verbose_name_plural.replace(' ', '-')}",
        }


class DeviceTypeComponentsView(DeviceComponentsView):
    queryset = DeviceType.objects.all()
    template_name = 'dcim/devicetype/component_templates.html'
    viewname = None  # Used for return_url resolution

    def get_children(self, request, parent):
        return self.child_model.objects.restrict(request.user, 'view').filter(device_type=parent)

    def get_extra_context(self, request, instance):
        context = super().get_extra_context(request, instance)
        context['return_url'] = reverse(self.viewname, kwargs={'pk': instance.pk})

        return context


class ModuleTypeComponentsView(DeviceComponentsView):
    queryset = ModuleType.objects.all()
    template_name = 'dcim/moduletype/component_templates.html'
    viewname = None  # Used for return_url resolution

    def get_children(self, request, parent):
        return self.child_model.objects.restrict(request.user, 'view').filter(module_type=parent)

    def get_extra_context(self, request, instance):
        context = super().get_extra_context(request, instance)
        context['return_url'] = reverse(self.viewname, kwargs={'pk': instance.pk})

        return context


class BulkDisconnectView(GetReturnURLMixin, ObjectPermissionRequiredMixin, View):
    """
    An extendable view for disconnection console/power/interface components in bulk.
    """
    queryset = None
    template_name = 'dcim/bulk_disconnect.html'

    def __init__(self, *args, **kwargs):
        super().__init__(*args, **kwargs)

        # Create a new Form class from ConfirmationForm
        class _Form(ConfirmationForm):
            pk = ModelMultipleChoiceField(
                queryset=self.queryset,
                widget=MultipleHiddenInput()
            )

        self.form = _Form

    def get_required_permission(self):
        return get_permission_for_model(self.queryset.model, 'change')

    def post(self, request):

        selected_objects = []
        return_url = self.get_return_url(request)

        if '_confirm' in request.POST:
            form = self.form(request.POST)

            if form.is_valid():

                with transaction.atomic():

                    count = 0
                    for obj in self.queryset.filter(pk__in=form.cleaned_data['pk']):
                        if obj.cable is None:
                            continue
                        obj.cable.delete()
                        count += 1

                messages.success(request, "Disconnected {} {}".format(
                    count, self.queryset.model._meta.verbose_name_plural
                ))

                return redirect(return_url)

        else:
            form = self.form(initial={'pk': request.POST.getlist('pk')})
            selected_objects = self.queryset.filter(pk__in=form.initial['pk'])

        return render(request, self.template_name, {
            'form': form,
            'obj_type_plural': self.queryset.model._meta.verbose_name_plural,
            'selected_objects': selected_objects,
            'return_url': return_url,
        })


#
# Regions
#

class RegionListView(generic.ObjectListView):
    queryset = Region.objects.add_related_count(
        Region.objects.all(),
        Site,
        'region',
        'site_count',
        cumulative=True
    )
    filterset = filtersets.RegionFilterSet
    filterset_form = forms.RegionFilterForm
    table = tables.RegionTable


class RegionView(generic.ObjectView):
    queryset = Region.objects.all()

    def get_extra_context(self, request, instance):
        child_regions = Region.objects.add_related_count(
            Region.objects.all(),
            Site,
            'region',
            'site_count',
            cumulative=True
        ).restrict(request.user, 'view').filter(
            parent__in=instance.get_descendants(include_self=True)
        )
        child_regions_table = tables.RegionTable(child_regions)
        child_regions_table.columns.hide('actions')

        sites = Site.objects.restrict(request.user, 'view').filter(
            region=instance
        )
        sites_table = tables.SiteTable(sites, user=request.user, exclude=('region',))
        sites_table.configure(request)

        return {
            'child_regions_table': child_regions_table,
            'sites_table': sites_table,
        }


class RegionEditView(generic.ObjectEditView):
    queryset = Region.objects.all()
    form = forms.RegionForm


class RegionDeleteView(generic.ObjectDeleteView):
    queryset = Region.objects.all()


class RegionBulkImportView(generic.BulkImportView):
    queryset = Region.objects.all()
    model_form = forms.RegionCSVForm
    table = tables.RegionTable


class RegionBulkEditView(generic.BulkEditView):
    queryset = Region.objects.add_related_count(
        Region.objects.all(),
        Site,
        'region',
        'site_count',
        cumulative=True
    )
    filterset = filtersets.RegionFilterSet
    table = tables.RegionTable
    form = forms.RegionBulkEditForm


class RegionBulkDeleteView(generic.BulkDeleteView):
    queryset = Region.objects.add_related_count(
        Region.objects.all(),
        Site,
        'region',
        'site_count',
        cumulative=True
    )
    filterset = filtersets.RegionFilterSet
    table = tables.RegionTable


#
# Site groups
#

class SiteGroupListView(generic.ObjectListView):
    queryset = SiteGroup.objects.add_related_count(
        SiteGroup.objects.all(),
        Site,
        'group',
        'site_count',
        cumulative=True
    )
    filterset = filtersets.SiteGroupFilterSet
    filterset_form = forms.SiteGroupFilterForm
    table = tables.SiteGroupTable


class SiteGroupView(generic.ObjectView):
    queryset = SiteGroup.objects.all()

    def get_extra_context(self, request, instance):
        child_groups = SiteGroup.objects.add_related_count(
            SiteGroup.objects.all(),
            Site,
            'group',
            'site_count',
            cumulative=True
        ).restrict(request.user, 'view').filter(
            parent__in=instance.get_descendants(include_self=True)
        )
        child_groups_table = tables.SiteGroupTable(child_groups)
        child_groups_table.columns.hide('actions')

        sites = Site.objects.restrict(request.user, 'view').filter(
            group=instance
        )
        sites_table = tables.SiteTable(sites, user=request.user, exclude=('group',))
        sites_table.configure(request)

        return {
            'child_groups_table': child_groups_table,
            'sites_table': sites_table,
        }


class SiteGroupEditView(generic.ObjectEditView):
    queryset = SiteGroup.objects.all()
    form = forms.SiteGroupForm


class SiteGroupDeleteView(generic.ObjectDeleteView):
    queryset = SiteGroup.objects.all()


class SiteGroupBulkImportView(generic.BulkImportView):
    queryset = SiteGroup.objects.all()
    model_form = forms.SiteGroupCSVForm
    table = tables.SiteGroupTable


class SiteGroupBulkEditView(generic.BulkEditView):
    queryset = SiteGroup.objects.add_related_count(
        SiteGroup.objects.all(),
        Site,
        'group',
        'site_count',
        cumulative=True
    )
    filterset = filtersets.SiteGroupFilterSet
    table = tables.SiteGroupTable
    form = forms.SiteGroupBulkEditForm


class SiteGroupBulkDeleteView(generic.BulkDeleteView):
    queryset = SiteGroup.objects.add_related_count(
        SiteGroup.objects.all(),
        Site,
        'group',
        'site_count',
        cumulative=True
    )
    filterset = filtersets.SiteGroupFilterSet
    table = tables.SiteGroupTable


#
# Sites
#

class SiteListView(generic.ObjectListView):
    queryset = Site.objects.all()
    filterset = filtersets.SiteFilterSet
    filterset_form = forms.SiteFilterForm
    table = tables.SiteTable


class SiteView(generic.ObjectView):
    queryset = Site.objects.prefetch_related('tenant__group')

    def get_extra_context(self, request, instance):
        stats = {
            'location_count': Location.objects.restrict(request.user, 'view').filter(site=instance).count(),
            'rack_count': Rack.objects.restrict(request.user, 'view').filter(site=instance).count(),
            'device_count': Device.objects.restrict(request.user, 'view').filter(site=instance).count(),
            'prefix_count': Prefix.objects.restrict(request.user, 'view').filter(site=instance).count(),
            'vlangroup_count': VLANGroup.objects.restrict(request.user, 'view').filter(
                scope_type=ContentType.objects.get_for_model(Site),
                scope_id=instance.pk
            ).count(),
            'vlan_count': VLAN.objects.restrict(request.user, 'view').filter(site=instance).count(),
            'circuit_count': Circuit.objects.restrict(request.user, 'view').filter(terminations__site=instance).count(),
            'vm_count': VirtualMachine.objects.restrict(request.user, 'view').filter(cluster__site=instance).count(),
        }
        locations = Location.objects.add_related_count(
            Location.objects.all(),
            Rack,
            'location',
            'rack_count',
            cumulative=True
        )
        locations = Location.objects.add_related_count(
            locations,
            Device,
            'location',
            'device_count',
            cumulative=True
        ).restrict(request.user, 'view').filter(site=instance)

        nonracked_devices = Device.objects.filter(
            site=instance,
            position__isnull=True,
            parent_bay__isnull=True
        ).prefetch_related('device_type__manufacturer', 'parent_bay', 'device_role')

        asns = ASN.objects.restrict(request.user, 'view').filter(sites=instance)
        asn_count = asns.count()

        stats.update({'asn_count': asn_count})

        return {
            'stats': stats,
            'locations': locations,
            'asns': asns,
            'nonracked_devices': nonracked_devices.order_by('-pk')[:10],
            'total_nonracked_devices_count': nonracked_devices.count(),
        }


class SiteEditView(generic.ObjectEditView):
    queryset = Site.objects.all()
    form = forms.SiteForm


class SiteDeleteView(generic.ObjectDeleteView):
    queryset = Site.objects.all()


class SiteBulkImportView(generic.BulkImportView):
    queryset = Site.objects.all()
    model_form = forms.SiteCSVForm
    table = tables.SiteTable


class SiteBulkEditView(generic.BulkEditView):
    queryset = Site.objects.all()
    filterset = filtersets.SiteFilterSet
    table = tables.SiteTable
    form = forms.SiteBulkEditForm


class SiteBulkDeleteView(generic.BulkDeleteView):
    queryset = Site.objects.all()
    filterset = filtersets.SiteFilterSet
    table = tables.SiteTable


#
# Locations
#

class LocationListView(generic.ObjectListView):
    queryset = Location.objects.add_related_count(
        Location.objects.add_related_count(
            Location.objects.all(),
            Device,
            'location',
            'device_count',
            cumulative=True
        ),
        Rack,
        'location',
        'rack_count',
        cumulative=True
    )
    filterset = filtersets.LocationFilterSet
    filterset_form = forms.LocationFilterForm
    table = tables.LocationTable


class LocationView(generic.ObjectView):
    queryset = Location.objects.all()

    def get_extra_context(self, request, instance):
        location_ids = instance.get_descendants(include_self=True).values_list('pk', flat=True)
        rack_count = Rack.objects.filter(location__in=location_ids).count()
        device_count = Device.objects.filter(location__in=location_ids).count()

        child_locations = Location.objects.add_related_count(
            Location.objects.add_related_count(
                Location.objects.all(),
                Device,
                'location',
                'device_count',
                cumulative=True
            ),
            Rack,
            'location',
            'rack_count',
            cumulative=True
        ).filter(pk__in=location_ids).exclude(pk=instance.pk)
        child_locations_table = tables.LocationTable(child_locations, user=request.user)
        child_locations_table.configure(request)

        nonracked_devices = Device.objects.filter(
            location=instance,
            position__isnull=True,
            parent_bay__isnull=True
        ).prefetch_related('device_type__manufacturer', 'parent_bay', 'device_role')

        return {
            'rack_count': rack_count,
            'device_count': device_count,
            'child_locations_table': child_locations_table,
            'nonracked_devices': nonracked_devices.order_by('-pk')[:10],
            'total_nonracked_devices_count': nonracked_devices.count(),
        }


class LocationEditView(generic.ObjectEditView):
    queryset = Location.objects.all()
    form = forms.LocationForm


class LocationDeleteView(generic.ObjectDeleteView):
    queryset = Location.objects.all()


class LocationBulkImportView(generic.BulkImportView):
    queryset = Location.objects.all()
    model_form = forms.LocationCSVForm
    table = tables.LocationTable


class LocationBulkEditView(generic.BulkEditView):
    queryset = Location.objects.add_related_count(
        Location.objects.all(),
        Rack,
        'location',
        'rack_count',
        cumulative=True
    ).prefetch_related('site')
    filterset = filtersets.LocationFilterSet
    table = tables.LocationTable
    form = forms.LocationBulkEditForm


class LocationBulkDeleteView(generic.BulkDeleteView):
    queryset = Location.objects.add_related_count(
        Location.objects.all(),
        Rack,
        'location',
        'rack_count',
        cumulative=True
    ).prefetch_related('site')
    filterset = filtersets.LocationFilterSet
    table = tables.LocationTable


#
# Rack roles
#

class RackRoleListView(generic.ObjectListView):
    queryset = RackRole.objects.annotate(
        rack_count=count_related(Rack, 'role')
    )
    filterset = filtersets.RackRoleFilterSet
    filterset_form = forms.RackRoleFilterForm
    table = tables.RackRoleTable


class RackRoleView(generic.ObjectView):
    queryset = RackRole.objects.all()

    def get_extra_context(self, request, instance):
        racks = Rack.objects.restrict(request.user, 'view').filter(role=instance).annotate(
            device_count=count_related(Device, 'rack')
        )

        racks_table = tables.RackTable(racks, user=request.user, exclude=(
            'role', 'get_utilization', 'get_power_utilization',
        ))
        racks_table.configure(request)

        return {
            'racks_table': racks_table,
        }


class RackRoleEditView(generic.ObjectEditView):
    queryset = RackRole.objects.all()
    form = forms.RackRoleForm


class RackRoleDeleteView(generic.ObjectDeleteView):
    queryset = RackRole.objects.all()


class RackRoleBulkImportView(generic.BulkImportView):
    queryset = RackRole.objects.all()
    model_form = forms.RackRoleCSVForm
    table = tables.RackRoleTable


class RackRoleBulkEditView(generic.BulkEditView):
    queryset = RackRole.objects.annotate(
        rack_count=count_related(Rack, 'role')
    )
    filterset = filtersets.RackRoleFilterSet
    table = tables.RackRoleTable
    form = forms.RackRoleBulkEditForm


class RackRoleBulkDeleteView(generic.BulkDeleteView):
    queryset = RackRole.objects.annotate(
        rack_count=count_related(Rack, 'role')
    )
    table = tables.RackRoleTable


#
# Racks
#

class RackListView(generic.ObjectListView):
<<<<<<< HEAD
    required_prerequisites = [Site]
    queryset = Rack.objects.prefetch_related('devices__device_type').annotate(
=======
    queryset = Rack.objects.annotate(
>>>>>>> 804c064a
        device_count=count_related(Device, 'rack')
    )
    filterset = filtersets.RackFilterSet
    filterset_form = forms.RackFilterForm
    table = tables.RackTable


class RackElevationListView(generic.ObjectListView):
    """
    Display a set of rack elevations side-by-side.
    """
    queryset = Rack.objects.prefetch_related('role')

    def get(self, request):

        racks = filtersets.RackFilterSet(request.GET, self.queryset).qs
        total_count = racks.count()

        # Determine ordering
        reverse = bool(request.GET.get('reverse', False))
        if reverse:
            racks = racks.reverse()

        # Pagination
        per_page = get_paginate_count(request)
        page_number = request.GET.get('page', 1)
        paginator = EnhancedPaginator(racks, per_page)
        try:
            page = paginator.page(page_number)
        except PageNotAnInteger:
            page = paginator.page(1)
        except EmptyPage:
            page = paginator.page(paginator.num_pages)

        # Determine rack face
        rack_face = request.GET.get('face', DeviceFaceChoices.FACE_FRONT)
        if rack_face not in DeviceFaceChoices.values():
            rack_face = DeviceFaceChoices.FACE_FRONT

        return render(request, 'dcim/rack_elevation_list.html', {
            'paginator': paginator,
            'page': page,
            'total_count': total_count,
            'reverse': reverse,
            'rack_face': rack_face,
            'filter_form': forms.RackElevationFilterForm(request.GET),
        })


class RackView(generic.ObjectView):
    queryset = Rack.objects.prefetch_related('site__region', 'tenant__group', 'location', 'role')

    def get_extra_context(self, request, instance):
        # Get 0U devices located within the rack
        nonracked_devices = Device.objects.filter(
            rack=instance,
            position__isnull=True,
            parent_bay__isnull=True
        ).prefetch_related('device_type__manufacturer', 'parent_bay', 'device_role')

        peer_racks = Rack.objects.restrict(request.user, 'view').filter(site=instance.site)

        if instance.location:
            peer_racks = peer_racks.filter(location=instance.location)
        else:
            peer_racks = peer_racks.filter(location__isnull=True)
        next_rack = peer_racks.filter(_name__gt=instance._name).first()
        prev_rack = peer_racks.filter(_name__lt=instance._name).reverse().first()

        reservations = RackReservation.objects.restrict(request.user, 'view').filter(rack=instance)
        power_feeds = PowerFeed.objects.restrict(request.user, 'view').filter(rack=instance).prefetch_related(
            'power_panel'
        )

        device_count = Device.objects.restrict(request.user, 'view').filter(rack=instance).count()

        # Determine any additional parameters to pass when embedding the rack elevations
        svg_extra = '&'.join([
            f'highlight=id:{pk}' for pk in request.GET.getlist('device')
        ])

        return {
            'device_count': device_count,
            'reservations': reservations,
            'power_feeds': power_feeds,
            'nonracked_devices': nonracked_devices,
            'next_rack': next_rack,
            'prev_rack': prev_rack,
            'svg_extra': svg_extra,
        }


class RackEditView(generic.ObjectEditView):
    queryset = Rack.objects.all()
    form = forms.RackForm
    template_name = 'dcim/rack_edit.html'


class RackDeleteView(generic.ObjectDeleteView):
    queryset = Rack.objects.all()


class RackBulkImportView(generic.BulkImportView):
    queryset = Rack.objects.all()
    model_form = forms.RackCSVForm
    table = tables.RackTable


class RackBulkEditView(generic.BulkEditView):
    queryset = Rack.objects.all()
    filterset = filtersets.RackFilterSet
    table = tables.RackTable
    form = forms.RackBulkEditForm


class RackBulkDeleteView(generic.BulkDeleteView):
    queryset = Rack.objects.all()
    filterset = filtersets.RackFilterSet
    table = tables.RackTable


#
# Rack reservations
#

class RackReservationListView(generic.ObjectListView):
    queryset = RackReservation.objects.all()
    filterset = filtersets.RackReservationFilterSet
    filterset_form = forms.RackReservationFilterForm
    table = tables.RackReservationTable


class RackReservationView(generic.ObjectView):
    queryset = RackReservation.objects.all()


class RackReservationEditView(generic.ObjectEditView):
    queryset = RackReservation.objects.all()
    form = forms.RackReservationForm

    def alter_object(self, obj, request, args, kwargs):
        if not obj.pk:
            if 'rack' in request.GET:
                obj.rack = get_object_or_404(Rack, pk=request.GET.get('rack'))
            obj.user = request.user
        return obj


class RackReservationDeleteView(generic.ObjectDeleteView):
    queryset = RackReservation.objects.all()


class RackReservationImportView(generic.BulkImportView):
    queryset = RackReservation.objects.all()
    model_form = forms.RackReservationCSVForm
    table = tables.RackReservationTable

    def _save_obj(self, obj_form, request):
        """
        Assign the currently authenticated user to the RackReservation.
        """
        instance = obj_form.save(commit=False)
        instance.user = request.user
        instance.save()

        return instance


class RackReservationBulkEditView(generic.BulkEditView):
    queryset = RackReservation.objects.all()
    filterset = filtersets.RackReservationFilterSet
    table = tables.RackReservationTable
    form = forms.RackReservationBulkEditForm


class RackReservationBulkDeleteView(generic.BulkDeleteView):
    queryset = RackReservation.objects.all()
    filterset = filtersets.RackReservationFilterSet
    table = tables.RackReservationTable


#
# Manufacturers
#

class ManufacturerListView(generic.ObjectListView):
    queryset = Manufacturer.objects.annotate(
        devicetype_count=count_related(DeviceType, 'manufacturer'),
        inventoryitem_count=count_related(InventoryItem, 'manufacturer'),
        platform_count=count_related(Platform, 'manufacturer')
    )
    filterset = filtersets.ManufacturerFilterSet
    filterset_form = forms.ManufacturerFilterForm
    table = tables.ManufacturerTable


class ManufacturerView(generic.ObjectView):
    queryset = Manufacturer.objects.all()

    def get_extra_context(self, request, instance):
        device_types = DeviceType.objects.restrict(request.user, 'view').filter(
            manufacturer=instance
        ).annotate(
            instance_count=count_related(Device, 'device_type')
        )
        module_types = ModuleType.objects.restrict(request.user, 'view').filter(
            manufacturer=instance
        )
        inventory_items = InventoryItem.objects.restrict(request.user, 'view').filter(
            manufacturer=instance
        )

        devicetypes_table = tables.DeviceTypeTable(device_types, user=request.user, exclude=('manufacturer',))
        devicetypes_table.configure(request)

        return {
            'devicetypes_table': devicetypes_table,
            'inventory_item_count': inventory_items.count(),
            'module_type_count': module_types.count(),
        }


class ManufacturerEditView(generic.ObjectEditView):
    queryset = Manufacturer.objects.all()
    form = forms.ManufacturerForm


class ManufacturerDeleteView(generic.ObjectDeleteView):
    queryset = Manufacturer.objects.all()


class ManufacturerBulkImportView(generic.BulkImportView):
    queryset = Manufacturer.objects.all()
    model_form = forms.ManufacturerCSVForm
    table = tables.ManufacturerTable


class ManufacturerBulkEditView(generic.BulkEditView):
    queryset = Manufacturer.objects.annotate(
        devicetype_count=count_related(DeviceType, 'manufacturer')
    )
    filterset = filtersets.ManufacturerFilterSet
    table = tables.ManufacturerTable
    form = forms.ManufacturerBulkEditForm


class ManufacturerBulkDeleteView(generic.BulkDeleteView):
    queryset = Manufacturer.objects.annotate(
        devicetype_count=count_related(DeviceType, 'manufacturer')
    )
    table = tables.ManufacturerTable


#
# Device types
#

class DeviceTypeListView(generic.ObjectListView):
    queryset = DeviceType.objects.annotate(
        instance_count=count_related(Device, 'device_type')
    )
    filterset = filtersets.DeviceTypeFilterSet
    filterset_form = forms.DeviceTypeFilterForm
    table = tables.DeviceTypeTable


class DeviceTypeView(generic.ObjectView):
    queryset = DeviceType.objects.all()

    def get_extra_context(self, request, instance):
        instance_count = Device.objects.restrict(request.user).filter(device_type=instance).count()

        return {
            'instance_count': instance_count,
        }


class DeviceTypeConsolePortsView(DeviceTypeComponentsView):
    child_model = ConsolePortTemplate
    table = tables.ConsolePortTemplateTable
    filterset = filtersets.ConsolePortTemplateFilterSet
    viewname = 'dcim:devicetype_consoleports'


class DeviceTypeConsoleServerPortsView(DeviceTypeComponentsView):
    child_model = ConsoleServerPortTemplate
    table = tables.ConsoleServerPortTemplateTable
    filterset = filtersets.ConsoleServerPortTemplateFilterSet
    viewname = 'dcim:devicetype_consoleserverports'


class DeviceTypePowerPortsView(DeviceTypeComponentsView):
    child_model = PowerPortTemplate
    table = tables.PowerPortTemplateTable
    filterset = filtersets.PowerPortTemplateFilterSet
    viewname = 'dcim:devicetype_powerports'


class DeviceTypePowerOutletsView(DeviceTypeComponentsView):
    child_model = PowerOutletTemplate
    table = tables.PowerOutletTemplateTable
    filterset = filtersets.PowerOutletTemplateFilterSet
    viewname = 'dcim:devicetype_poweroutlets'


class DeviceTypeInterfacesView(DeviceTypeComponentsView):
    child_model = InterfaceTemplate
    table = tables.InterfaceTemplateTable
    filterset = filtersets.InterfaceTemplateFilterSet
    viewname = 'dcim:devicetype_interfaces'


class DeviceTypeFrontPortsView(DeviceTypeComponentsView):
    child_model = FrontPortTemplate
    table = tables.FrontPortTemplateTable
    filterset = filtersets.FrontPortTemplateFilterSet
    viewname = 'dcim:devicetype_frontports'


class DeviceTypeRearPortsView(DeviceTypeComponentsView):
    child_model = RearPortTemplate
    table = tables.RearPortTemplateTable
    filterset = filtersets.RearPortTemplateFilterSet
    viewname = 'dcim:devicetype_rearports'


class DeviceTypeModuleBaysView(DeviceTypeComponentsView):
    child_model = ModuleBayTemplate
    table = tables.ModuleBayTemplateTable
    filterset = filtersets.ModuleBayTemplateFilterSet
    viewname = 'dcim:devicetype_modulebays'


class DeviceTypeDeviceBaysView(DeviceTypeComponentsView):
    child_model = DeviceBayTemplate
    table = tables.DeviceBayTemplateTable
    filterset = filtersets.DeviceBayTemplateFilterSet
    viewname = 'dcim:devicetype_devicebays'


class DeviceTypeInventoryItemsView(DeviceTypeComponentsView):
    child_model = InventoryItemTemplate
    table = tables.InventoryItemTemplateTable
    filterset = filtersets.InventoryItemTemplateFilterSet
    viewname = 'dcim:devicetype_inventoryitems'


class DeviceTypeEditView(generic.ObjectEditView):
    queryset = DeviceType.objects.all()
    form = forms.DeviceTypeForm


class DeviceTypeDeleteView(generic.ObjectDeleteView):
    queryset = DeviceType.objects.all()


class DeviceTypeImportView(generic.ObjectImportView):
    additional_permissions = [
        'dcim.add_devicetype',
        'dcim.add_consoleporttemplate',
        'dcim.add_consoleserverporttemplate',
        'dcim.add_powerporttemplate',
        'dcim.add_poweroutlettemplate',
        'dcim.add_interfacetemplate',
        'dcim.add_frontporttemplate',
        'dcim.add_rearporttemplate',
        'dcim.add_modulebaytemplate',
        'dcim.add_devicebaytemplate',
        'dcim.add_inventoryitemtemplate',
    ]
    queryset = DeviceType.objects.all()
    model_form = forms.DeviceTypeImportForm
    related_object_forms = {
        'console-ports': forms.ConsolePortTemplateImportForm,
        'console-server-ports': forms.ConsoleServerPortTemplateImportForm,
        'power-ports': forms.PowerPortTemplateImportForm,
        'power-outlets': forms.PowerOutletTemplateImportForm,
        'interfaces': forms.InterfaceTemplateImportForm,
        'rear-ports': forms.RearPortTemplateImportForm,
        'front-ports': forms.FrontPortTemplateImportForm,
        'module-bays': forms.ModuleBayTemplateImportForm,
        'device-bays': forms.DeviceBayTemplateImportForm,
        'inventory-items': forms.InventoryItemTemplateImportForm,
    }

    def prep_related_object_data(self, parent, data):
        data.update({'device_type': parent})
        return data


class DeviceTypeBulkEditView(generic.BulkEditView):
    queryset = DeviceType.objects.annotate(
        instance_count=count_related(Device, 'device_type')
    )
    filterset = filtersets.DeviceTypeFilterSet
    table = tables.DeviceTypeTable
    form = forms.DeviceTypeBulkEditForm


class DeviceTypeBulkDeleteView(generic.BulkDeleteView):
    queryset = DeviceType.objects.annotate(
        instance_count=count_related(Device, 'device_type')
    )
    filterset = filtersets.DeviceTypeFilterSet
    table = tables.DeviceTypeTable


#
# Module types
#

class ModuleTypeListView(generic.ObjectListView):
    queryset = ModuleType.objects.annotate(
        instance_count=count_related(Module, 'module_type')
    )
    filterset = filtersets.ModuleTypeFilterSet
    filterset_form = forms.ModuleTypeFilterForm
    table = tables.ModuleTypeTable


class ModuleTypeView(generic.ObjectView):
    queryset = ModuleType.objects.all()

    def get_extra_context(self, request, instance):
        instance_count = Module.objects.restrict(request.user).filter(module_type=instance).count()

        return {
            'instance_count': instance_count,
        }


class ModuleTypeConsolePortsView(ModuleTypeComponentsView):
    child_model = ConsolePortTemplate
    table = tables.ConsolePortTemplateTable
    filterset = filtersets.ConsolePortTemplateFilterSet
    viewname = 'dcim:moduletype_consoleports'


class ModuleTypeConsoleServerPortsView(ModuleTypeComponentsView):
    child_model = ConsoleServerPortTemplate
    table = tables.ConsoleServerPortTemplateTable
    filterset = filtersets.ConsoleServerPortTemplateFilterSet
    viewname = 'dcim:moduletype_consoleserverports'


class ModuleTypePowerPortsView(ModuleTypeComponentsView):
    child_model = PowerPortTemplate
    table = tables.PowerPortTemplateTable
    filterset = filtersets.PowerPortTemplateFilterSet
    viewname = 'dcim:moduletype_powerports'


class ModuleTypePowerOutletsView(ModuleTypeComponentsView):
    child_model = PowerOutletTemplate
    table = tables.PowerOutletTemplateTable
    filterset = filtersets.PowerOutletTemplateFilterSet
    viewname = 'dcim:moduletype_poweroutlets'


class ModuleTypeInterfacesView(ModuleTypeComponentsView):
    child_model = InterfaceTemplate
    table = tables.InterfaceTemplateTable
    filterset = filtersets.InterfaceTemplateFilterSet
    viewname = 'dcim:moduletype_interfaces'


class ModuleTypeFrontPortsView(ModuleTypeComponentsView):
    child_model = FrontPortTemplate
    table = tables.FrontPortTemplateTable
    filterset = filtersets.FrontPortTemplateFilterSet
    viewname = 'dcim:moduletype_frontports'


class ModuleTypeRearPortsView(ModuleTypeComponentsView):
    child_model = RearPortTemplate
    table = tables.RearPortTemplateTable
    filterset = filtersets.RearPortTemplateFilterSet
    viewname = 'dcim:moduletype_rearports'


class ModuleTypeEditView(generic.ObjectEditView):
    queryset = ModuleType.objects.all()
    form = forms.ModuleTypeForm


class ModuleTypeDeleteView(generic.ObjectDeleteView):
    queryset = ModuleType.objects.all()


class ModuleTypeImportView(generic.ObjectImportView):
    additional_permissions = [
        'dcim.add_moduletype',
        'dcim.add_consoleporttemplate',
        'dcim.add_consoleserverporttemplate',
        'dcim.add_powerporttemplate',
        'dcim.add_poweroutlettemplate',
        'dcim.add_interfacetemplate',
        'dcim.add_frontporttemplate',
        'dcim.add_rearporttemplate',
    ]
    queryset = ModuleType.objects.all()
    model_form = forms.ModuleTypeImportForm
    related_object_forms = {
        'console-ports': forms.ConsolePortTemplateImportForm,
        'console-server-ports': forms.ConsoleServerPortTemplateImportForm,
        'power-ports': forms.PowerPortTemplateImportForm,
        'power-outlets': forms.PowerOutletTemplateImportForm,
        'interfaces': forms.InterfaceTemplateImportForm,
        'rear-ports': forms.RearPortTemplateImportForm,
        'front-ports': forms.FrontPortTemplateImportForm,
    }

    def prep_related_object_data(self, parent, data):
        data.update({'module_type': parent})
        return data


class ModuleTypeBulkEditView(generic.BulkEditView):
    queryset = ModuleType.objects.annotate(
        instance_count=count_related(Module, 'module_type')
    )
    filterset = filtersets.ModuleTypeFilterSet
    table = tables.ModuleTypeTable
    form = forms.ModuleTypeBulkEditForm


class ModuleTypeBulkDeleteView(generic.BulkDeleteView):
    queryset = ModuleType.objects.annotate(
        instance_count=count_related(Module, 'module_type')
    )
    filterset = filtersets.ModuleTypeFilterSet
    table = tables.ModuleTypeTable


#
# Console port templates
#

class ConsolePortTemplateCreateView(generic.ComponentCreateView):
    queryset = ConsolePortTemplate.objects.all()
    form = forms.ModularComponentTemplateCreateForm
    model_form = forms.ConsolePortTemplateForm
    template_name = 'dcim/component_template_create.html'


class ConsolePortTemplateEditView(generic.ObjectEditView):
    queryset = ConsolePortTemplate.objects.all()
    form = forms.ConsolePortTemplateForm


class ConsolePortTemplateDeleteView(generic.ObjectDeleteView):
    queryset = ConsolePortTemplate.objects.all()


class ConsolePortTemplateBulkEditView(generic.BulkEditView):
    queryset = ConsolePortTemplate.objects.all()
    table = tables.ConsolePortTemplateTable
    form = forms.ConsolePortTemplateBulkEditForm


class ConsolePortTemplateBulkRenameView(generic.BulkRenameView):
    queryset = ConsolePortTemplate.objects.all()


class ConsolePortTemplateBulkDeleteView(generic.BulkDeleteView):
    queryset = ConsolePortTemplate.objects.all()
    table = tables.ConsolePortTemplateTable


#
# Console server port templates
#

class ConsoleServerPortTemplateCreateView(generic.ComponentCreateView):
    queryset = ConsoleServerPortTemplate.objects.all()
    form = forms.ModularComponentTemplateCreateForm
    model_form = forms.ConsoleServerPortTemplateForm
    template_name = 'dcim/component_template_create.html'


class ConsoleServerPortTemplateEditView(generic.ObjectEditView):
    queryset = ConsoleServerPortTemplate.objects.all()
    form = forms.ConsoleServerPortTemplateForm


class ConsoleServerPortTemplateDeleteView(generic.ObjectDeleteView):
    queryset = ConsoleServerPortTemplate.objects.all()


class ConsoleServerPortTemplateBulkEditView(generic.BulkEditView):
    queryset = ConsoleServerPortTemplate.objects.all()
    table = tables.ConsoleServerPortTemplateTable
    form = forms.ConsoleServerPortTemplateBulkEditForm


class ConsoleServerPortTemplateBulkRenameView(generic.BulkRenameView):
    queryset = ConsoleServerPortTemplate.objects.all()


class ConsoleServerPortTemplateBulkDeleteView(generic.BulkDeleteView):
    queryset = ConsoleServerPortTemplate.objects.all()
    table = tables.ConsoleServerPortTemplateTable


#
# Power port templates
#

class PowerPortTemplateCreateView(generic.ComponentCreateView):
    queryset = PowerPortTemplate.objects.all()
    form = forms.ModularComponentTemplateCreateForm
    model_form = forms.PowerPortTemplateForm
    template_name = 'dcim/component_template_create.html'


class PowerPortTemplateEditView(generic.ObjectEditView):
    queryset = PowerPortTemplate.objects.all()
    form = forms.PowerPortTemplateForm


class PowerPortTemplateDeleteView(generic.ObjectDeleteView):
    queryset = PowerPortTemplate.objects.all()


class PowerPortTemplateBulkEditView(generic.BulkEditView):
    queryset = PowerPortTemplate.objects.all()
    table = tables.PowerPortTemplateTable
    form = forms.PowerPortTemplateBulkEditForm


class PowerPortTemplateBulkRenameView(generic.BulkRenameView):
    queryset = PowerPortTemplate.objects.all()


class PowerPortTemplateBulkDeleteView(generic.BulkDeleteView):
    queryset = PowerPortTemplate.objects.all()
    table = tables.PowerPortTemplateTable


#
# Power outlet templates
#

class PowerOutletTemplateCreateView(generic.ComponentCreateView):
    queryset = PowerOutletTemplate.objects.all()
    form = forms.ModularComponentTemplateCreateForm
    model_form = forms.PowerOutletTemplateForm
    template_name = 'dcim/component_template_create.html'


class PowerOutletTemplateEditView(generic.ObjectEditView):
    queryset = PowerOutletTemplate.objects.all()
    form = forms.PowerOutletTemplateForm


class PowerOutletTemplateDeleteView(generic.ObjectDeleteView):
    queryset = PowerOutletTemplate.objects.all()


class PowerOutletTemplateBulkEditView(generic.BulkEditView):
    queryset = PowerOutletTemplate.objects.all()
    table = tables.PowerOutletTemplateTable
    form = forms.PowerOutletTemplateBulkEditForm


class PowerOutletTemplateBulkRenameView(generic.BulkRenameView):
    queryset = PowerOutletTemplate.objects.all()


class PowerOutletTemplateBulkDeleteView(generic.BulkDeleteView):
    queryset = PowerOutletTemplate.objects.all()
    table = tables.PowerOutletTemplateTable


#
# Interface templates
#

class InterfaceTemplateCreateView(generic.ComponentCreateView):
    queryset = InterfaceTemplate.objects.all()
    form = forms.ModularComponentTemplateCreateForm
    model_form = forms.InterfaceTemplateForm
    template_name = 'dcim/component_template_create.html'


class InterfaceTemplateEditView(generic.ObjectEditView):
    queryset = InterfaceTemplate.objects.all()
    form = forms.InterfaceTemplateForm


class InterfaceTemplateDeleteView(generic.ObjectDeleteView):
    queryset = InterfaceTemplate.objects.all()


class InterfaceTemplateBulkEditView(generic.BulkEditView):
    queryset = InterfaceTemplate.objects.all()
    table = tables.InterfaceTemplateTable
    form = forms.InterfaceTemplateBulkEditForm


class InterfaceTemplateBulkRenameView(generic.BulkRenameView):
    queryset = InterfaceTemplate.objects.all()


class InterfaceTemplateBulkDeleteView(generic.BulkDeleteView):
    queryset = InterfaceTemplate.objects.all()
    table = tables.InterfaceTemplateTable


#
# Front port templates
#

class FrontPortTemplateCreateView(generic.ComponentCreateView):
    queryset = FrontPortTemplate.objects.all()
    form = forms.FrontPortTemplateCreateForm
    model_form = forms.FrontPortTemplateForm
    template_name = 'dcim/frontporttemplate_create.html'

    def initialize_forms(self, request):
        form, model_form = super().initialize_forms(request)

        model_form.fields.pop('rear_port')
        model_form.fields.pop('rear_port_position')

        return form, model_form


class FrontPortTemplateEditView(generic.ObjectEditView):
    queryset = FrontPortTemplate.objects.all()
    form = forms.FrontPortTemplateForm


class FrontPortTemplateDeleteView(generic.ObjectDeleteView):
    queryset = FrontPortTemplate.objects.all()


class FrontPortTemplateBulkEditView(generic.BulkEditView):
    queryset = FrontPortTemplate.objects.all()
    table = tables.FrontPortTemplateTable
    form = forms.FrontPortTemplateBulkEditForm


class FrontPortTemplateBulkRenameView(generic.BulkRenameView):
    queryset = FrontPortTemplate.objects.all()


class FrontPortTemplateBulkDeleteView(generic.BulkDeleteView):
    queryset = FrontPortTemplate.objects.all()
    table = tables.FrontPortTemplateTable


#
# Rear port templates
#

class RearPortTemplateCreateView(generic.ComponentCreateView):
    queryset = RearPortTemplate.objects.all()
    form = forms.ModularComponentTemplateCreateForm
    model_form = forms.RearPortTemplateForm
    template_name = 'dcim/component_template_create.html'


class RearPortTemplateEditView(generic.ObjectEditView):
    queryset = RearPortTemplate.objects.all()
    form = forms.RearPortTemplateForm


class RearPortTemplateDeleteView(generic.ObjectDeleteView):
    queryset = RearPortTemplate.objects.all()


class RearPortTemplateBulkEditView(generic.BulkEditView):
    queryset = RearPortTemplate.objects.all()
    table = tables.RearPortTemplateTable
    form = forms.RearPortTemplateBulkEditForm


class RearPortTemplateBulkRenameView(generic.BulkRenameView):
    queryset = RearPortTemplate.objects.all()


class RearPortTemplateBulkDeleteView(generic.BulkDeleteView):
    queryset = RearPortTemplate.objects.all()
    table = tables.RearPortTemplateTable


#
# Module bay templates
#

class ModuleBayTemplateCreateView(generic.ComponentCreateView):
    queryset = ModuleBayTemplate.objects.all()
    form = forms.ModuleBayTemplateCreateForm
    model_form = forms.ModuleBayTemplateForm
    template_name = 'dcim/modulebaytemplate_create.html'
    patterned_fields = ('name', 'label', 'position')


class ModuleBayTemplateEditView(generic.ObjectEditView):
    queryset = ModuleBayTemplate.objects.all()
    form = forms.ModuleBayTemplateForm


class ModuleBayTemplateDeleteView(generic.ObjectDeleteView):
    queryset = ModuleBayTemplate.objects.all()


class ModuleBayTemplateBulkEditView(generic.BulkEditView):
    queryset = ModuleBayTemplate.objects.all()
    table = tables.ModuleBayTemplateTable
    form = forms.ModuleBayTemplateBulkEditForm


class ModuleBayTemplateBulkRenameView(generic.BulkRenameView):
    queryset = ModuleBayTemplate.objects.all()


class ModuleBayTemplateBulkDeleteView(generic.BulkDeleteView):
    queryset = ModuleBayTemplate.objects.all()
    table = tables.ModuleBayTemplateTable


#
# Device bay templates
#

class DeviceBayTemplateCreateView(generic.ComponentCreateView):
    queryset = DeviceBayTemplate.objects.all()
    form = forms.ComponentTemplateCreateForm
    model_form = forms.DeviceBayTemplateForm
    template_name = 'dcim/component_template_create.html'


class DeviceBayTemplateEditView(generic.ObjectEditView):
    queryset = DeviceBayTemplate.objects.all()
    form = forms.DeviceBayTemplateForm


class DeviceBayTemplateDeleteView(generic.ObjectDeleteView):
    queryset = DeviceBayTemplate.objects.all()


class DeviceBayTemplateBulkEditView(generic.BulkEditView):
    queryset = DeviceBayTemplate.objects.all()
    table = tables.DeviceBayTemplateTable
    form = forms.DeviceBayTemplateBulkEditForm


class DeviceBayTemplateBulkRenameView(generic.BulkRenameView):
    queryset = DeviceBayTemplate.objects.all()


class DeviceBayTemplateBulkDeleteView(generic.BulkDeleteView):
    queryset = DeviceBayTemplate.objects.all()
    table = tables.DeviceBayTemplateTable


#
# Inventory item templates
#

class InventoryItemTemplateCreateView(generic.ComponentCreateView):
    queryset = InventoryItemTemplate.objects.all()
    form = forms.ModularComponentTemplateCreateForm
    model_form = forms.InventoryItemTemplateForm
    template_name = 'dcim/inventoryitemtemplate_create.html'

    def alter_object(self, instance, request):
        # Set component (if any)
        component_type = request.GET.get('component_type')
        component_id = request.GET.get('component_id')

        if component_type and component_id:
            content_type = get_object_or_404(ContentType, pk=component_type)
            instance.component = get_object_or_404(content_type.model_class(), pk=component_id)

        return instance


class InventoryItemTemplateEditView(generic.ObjectEditView):
    queryset = InventoryItemTemplate.objects.all()
    form = forms.InventoryItemTemplateForm


class InventoryItemTemplateDeleteView(generic.ObjectDeleteView):
    queryset = InventoryItemTemplate.objects.all()


class InventoryItemTemplateBulkEditView(generic.BulkEditView):
    queryset = InventoryItemTemplate.objects.all()
    table = tables.InventoryItemTemplateTable
    form = forms.InventoryItemTemplateBulkEditForm


class InventoryItemTemplateBulkRenameView(generic.BulkRenameView):
    queryset = InventoryItemTemplate.objects.all()


class InventoryItemTemplateBulkDeleteView(generic.BulkDeleteView):
    queryset = InventoryItemTemplate.objects.all()
    table = tables.InventoryItemTemplateTable


#
# Device roles
#

class DeviceRoleListView(generic.ObjectListView):
    queryset = DeviceRole.objects.annotate(
        device_count=count_related(Device, 'device_role'),
        vm_count=count_related(VirtualMachine, 'role')
    )
    filterset = filtersets.DeviceRoleFilterSet
    filterset_form = forms.DeviceRoleFilterForm
    table = tables.DeviceRoleTable


class DeviceRoleView(generic.ObjectView):
    queryset = DeviceRole.objects.all()

    def get_extra_context(self, request, instance):
        devices = Device.objects.restrict(request.user, 'view').filter(
            device_role=instance
        )
        devices_table = tables.DeviceTable(devices, user=request.user, exclude=('device_role',))
        devices_table.configure(request)

        return {
            'devices_table': devices_table,
            'device_count': Device.objects.filter(device_role=instance).count(),
            'virtualmachine_count': VirtualMachine.objects.filter(role=instance).count(),
        }


class DeviceRoleEditView(generic.ObjectEditView):
    queryset = DeviceRole.objects.all()
    form = forms.DeviceRoleForm


class DeviceRoleDeleteView(generic.ObjectDeleteView):
    queryset = DeviceRole.objects.all()


class DeviceRoleBulkImportView(generic.BulkImportView):
    queryset = DeviceRole.objects.all()
    model_form = forms.DeviceRoleCSVForm
    table = tables.DeviceRoleTable


class DeviceRoleBulkEditView(generic.BulkEditView):
    queryset = DeviceRole.objects.annotate(
        device_count=count_related(Device, 'device_role'),
        vm_count=count_related(VirtualMachine, 'role')
    )
    filterset = filtersets.DeviceRoleFilterSet
    table = tables.DeviceRoleTable
    form = forms.DeviceRoleBulkEditForm


class DeviceRoleBulkDeleteView(generic.BulkDeleteView):
    queryset = DeviceRole.objects.annotate(
        device_count=count_related(Device, 'device_role'),
        vm_count=count_related(VirtualMachine, 'role')
    )
    table = tables.DeviceRoleTable


#
# Platforms
#

class PlatformListView(generic.ObjectListView):
    queryset = Platform.objects.annotate(
        device_count=count_related(Device, 'platform'),
        vm_count=count_related(VirtualMachine, 'platform')
    )
    table = tables.PlatformTable
    filterset = filtersets.PlatformFilterSet
    filterset_form = forms.PlatformFilterForm


class PlatformView(generic.ObjectView):
    queryset = Platform.objects.all()

    def get_extra_context(self, request, instance):
        devices = Device.objects.restrict(request.user, 'view').filter(
            platform=instance
        )
        devices_table = tables.DeviceTable(devices, user=request.user, exclude=('platform',))
        devices_table.configure(request)

        return {
            'devices_table': devices_table,
            'virtualmachine_count': VirtualMachine.objects.filter(platform=instance).count()
        }


class PlatformEditView(generic.ObjectEditView):
    queryset = Platform.objects.all()
    form = forms.PlatformForm


class PlatformDeleteView(generic.ObjectDeleteView):
    queryset = Platform.objects.all()


class PlatformBulkImportView(generic.BulkImportView):
    queryset = Platform.objects.all()
    model_form = forms.PlatformCSVForm
    table = tables.PlatformTable


class PlatformBulkEditView(generic.BulkEditView):
    queryset = Platform.objects.all()
    filterset = filtersets.PlatformFilterSet
    table = tables.PlatformTable
    form = forms.PlatformBulkEditForm


class PlatformBulkDeleteView(generic.BulkDeleteView):
    queryset = Platform.objects.all()
    table = tables.PlatformTable


#
# Devices
#

class DeviceListView(generic.ObjectListView):
    queryset = Device.objects.all()
    filterset = filtersets.DeviceFilterSet
    filterset_form = forms.DeviceFilterForm
    table = tables.DeviceTable
    template_name = 'dcim/device_list.html'


class DeviceView(generic.ObjectView):
    queryset = Device.objects.all()

    def get_extra_context(self, request, instance):
        # VirtualChassis members
        if instance.virtual_chassis is not None:
            vc_members = Device.objects.restrict(request.user, 'view').filter(
                virtual_chassis=instance.virtual_chassis
            ).order_by('vc_position')
        else:
            vc_members = []

        # Services
        services = Service.objects.restrict(request.user, 'view').filter(device=instance)

        return {
            'services': services,
            'vc_members': vc_members,
        }


class DeviceConsolePortsView(DeviceComponentsView):
    child_model = ConsolePort
    table = tables.DeviceConsolePortTable
    filterset = filtersets.ConsolePortFilterSet
    template_name = 'dcim/device/consoleports.html'


class DeviceConsoleServerPortsView(DeviceComponentsView):
    child_model = ConsoleServerPort
    table = tables.DeviceConsoleServerPortTable
    filterset = filtersets.ConsoleServerPortFilterSet
    template_name = 'dcim/device/consoleserverports.html'


class DevicePowerPortsView(DeviceComponentsView):
    child_model = PowerPort
    table = tables.DevicePowerPortTable
    filterset = filtersets.PowerPortFilterSet
    template_name = 'dcim/device/powerports.html'


class DevicePowerOutletsView(DeviceComponentsView):
    child_model = PowerOutlet
    table = tables.DevicePowerOutletTable
    filterset = filtersets.PowerOutletFilterSet
    template_name = 'dcim/device/poweroutlets.html'


class DeviceInterfacesView(DeviceComponentsView):
    child_model = Interface
    table = tables.DeviceInterfaceTable
    filterset = filtersets.InterfaceFilterSet
    template_name = 'dcim/device/interfaces.html'

    def get_children(self, request, parent):
        return parent.vc_interfaces().restrict(request.user, 'view').prefetch_related(
            Prefetch('ip_addresses', queryset=IPAddress.objects.restrict(request.user)),
            Prefetch('member_interfaces', queryset=Interface.objects.restrict(request.user))
        )


class DeviceFrontPortsView(DeviceComponentsView):
    child_model = FrontPort
    table = tables.DeviceFrontPortTable
    filterset = filtersets.FrontPortFilterSet
    template_name = 'dcim/device/frontports.html'


class DeviceRearPortsView(DeviceComponentsView):
    child_model = RearPort
    table = tables.DeviceRearPortTable
    filterset = filtersets.RearPortFilterSet
    template_name = 'dcim/device/rearports.html'


class DeviceModuleBaysView(DeviceComponentsView):
    child_model = ModuleBay
    table = tables.DeviceModuleBayTable
    filterset = filtersets.ModuleBayFilterSet
    template_name = 'dcim/device/modulebays.html'


class DeviceDeviceBaysView(DeviceComponentsView):
    child_model = DeviceBay
    table = tables.DeviceDeviceBayTable
    filterset = filtersets.DeviceBayFilterSet
    template_name = 'dcim/device/devicebays.html'


class DeviceInventoryView(DeviceComponentsView):
    child_model = InventoryItem
    table = tables.DeviceInventoryItemTable
    filterset = filtersets.InventoryItemFilterSet
    template_name = 'dcim/device/inventory.html'


class DeviceStatusView(generic.ObjectView):
    additional_permissions = ['dcim.napalm_read_device']
    queryset = Device.objects.all()
    template_name = 'dcim/device/status.html'

    def get_extra_context(self, request, instance):
        return {
            'active_tab': 'status',
        }


class DeviceLLDPNeighborsView(generic.ObjectView):
    additional_permissions = ['dcim.napalm_read_device']
    queryset = Device.objects.all()
    template_name = 'dcim/device/lldp_neighbors.html'

    def get_extra_context(self, request, instance):
        interfaces = instance.vc_interfaces().restrict(request.user, 'view').prefetch_related(
            '_path'
        ).exclude(
            type__in=NONCONNECTABLE_IFACE_TYPES
        )

        return {
            'interfaces': interfaces,
            'active_tab': 'lldp-neighbors',
        }


class DeviceConfigView(generic.ObjectView):
    additional_permissions = ['dcim.napalm_read_device']
    queryset = Device.objects.all()
    template_name = 'dcim/device/config.html'

    def get_extra_context(self, request, instance):
        return {
            'active_tab': 'config',
        }


class DeviceConfigContextView(ObjectConfigContextView):
    queryset = Device.objects.annotate_config_context_data()
    base_template = 'dcim/device/base.html'


class DeviceEditView(generic.ObjectEditView):
    queryset = Device.objects.all()
    form = forms.DeviceForm
    template_name = 'dcim/device_edit.html'


class DeviceDeleteView(generic.ObjectDeleteView):
    queryset = Device.objects.all()


class DeviceBulkImportView(generic.BulkImportView):
    queryset = Device.objects.all()
    model_form = forms.DeviceCSVForm
    table = tables.DeviceImportTable
    template_name = 'dcim/device_import.html'


class ChildDeviceBulkImportView(generic.BulkImportView):
    queryset = Device.objects.all()
    model_form = forms.ChildDeviceCSVForm
    table = tables.DeviceImportTable
    template_name = 'dcim/device_import_child.html'

    def _save_obj(self, obj_form, request):

        obj = obj_form.save()

        # Save the reverse relation to the parent device bay
        device_bay = obj.parent_bay
        device_bay.installed_device = obj
        device_bay.save()

        return obj


class DeviceBulkEditView(generic.BulkEditView):
    queryset = Device.objects.prefetch_related('device_type__manufacturer')
    filterset = filtersets.DeviceFilterSet
    table = tables.DeviceTable
    form = forms.DeviceBulkEditForm


class DeviceBulkDeleteView(generic.BulkDeleteView):
    queryset = Device.objects.prefetch_related('device_type__manufacturer')
    filterset = filtersets.DeviceFilterSet
    table = tables.DeviceTable


class DeviceBulkRenameView(generic.BulkRenameView):
    queryset = Device.objects.all()
    filterset = filtersets.DeviceFilterSet
    table = tables.DeviceTable


#
# Devices
#

class ModuleListView(generic.ObjectListView):
    queryset = Module.objects.prefetch_related('module_type__manufacturer')
    filterset = filtersets.ModuleFilterSet
    filterset_form = forms.ModuleFilterForm
    table = tables.ModuleTable


class ModuleView(generic.ObjectView):
    queryset = Module.objects.all()


class ModuleEditView(generic.ObjectEditView):
    queryset = Module.objects.all()
    form = forms.ModuleForm


class ModuleDeleteView(generic.ObjectDeleteView):
    queryset = Module.objects.all()


class ModuleBulkImportView(generic.BulkImportView):
    queryset = Module.objects.all()
    model_form = forms.ModuleCSVForm
    table = tables.ModuleTable


class ModuleBulkEditView(generic.BulkEditView):
    queryset = Module.objects.prefetch_related('module_type__manufacturer')
    filterset = filtersets.ModuleFilterSet
    table = tables.ModuleTable
    form = forms.ModuleBulkEditForm


class ModuleBulkDeleteView(generic.BulkDeleteView):
    queryset = Module.objects.prefetch_related('module_type__manufacturer')
    filterset = filtersets.ModuleFilterSet
    table = tables.ModuleTable


#
# Console ports
#

class ConsolePortListView(generic.ObjectListView):
    queryset = ConsolePort.objects.all()
    filterset = filtersets.ConsolePortFilterSet
    filterset_form = forms.ConsolePortFilterForm
    table = tables.ConsolePortTable
    actions = ('import', 'export', 'bulk_edit', 'bulk_delete')


class ConsolePortView(generic.ObjectView):
    queryset = ConsolePort.objects.all()


class ConsolePortCreateView(generic.ComponentCreateView):
    queryset = ConsolePort.objects.all()
    form = forms.DeviceComponentCreateForm
    model_form = forms.ConsolePortForm


class ConsolePortEditView(generic.ObjectEditView):
    queryset = ConsolePort.objects.all()
    form = forms.ConsolePortForm
    template_name = 'dcim/device_component_edit.html'


class ConsolePortDeleteView(generic.ObjectDeleteView):
    queryset = ConsolePort.objects.all()


class ConsolePortBulkImportView(generic.BulkImportView):
    queryset = ConsolePort.objects.all()
    model_form = forms.ConsolePortCSVForm
    table = tables.ConsolePortTable


class ConsolePortBulkEditView(generic.BulkEditView):
    queryset = ConsolePort.objects.all()
    filterset = filtersets.ConsolePortFilterSet
    table = tables.ConsolePortTable
    form = forms.ConsolePortBulkEditForm


class ConsolePortBulkRenameView(generic.BulkRenameView):
    queryset = ConsolePort.objects.all()


class ConsolePortBulkDisconnectView(BulkDisconnectView):
    queryset = ConsolePort.objects.all()


class ConsolePortBulkDeleteView(generic.BulkDeleteView):
    queryset = ConsolePort.objects.all()
    filterset = filtersets.ConsolePortFilterSet
    table = tables.ConsolePortTable


#
# Console server ports
#

class ConsoleServerPortListView(generic.ObjectListView):
    queryset = ConsoleServerPort.objects.all()
    filterset = filtersets.ConsoleServerPortFilterSet
    filterset_form = forms.ConsoleServerPortFilterForm
    table = tables.ConsoleServerPortTable
    actions = ('import', 'export', 'bulk_edit', 'bulk_delete')


class ConsoleServerPortView(generic.ObjectView):
    queryset = ConsoleServerPort.objects.all()


class ConsoleServerPortCreateView(generic.ComponentCreateView):
    queryset = ConsoleServerPort.objects.all()
    form = forms.DeviceComponentCreateForm
    model_form = forms.ConsoleServerPortForm


class ConsoleServerPortEditView(generic.ObjectEditView):
    queryset = ConsoleServerPort.objects.all()
    form = forms.ConsoleServerPortForm
    template_name = 'dcim/device_component_edit.html'


class ConsoleServerPortDeleteView(generic.ObjectDeleteView):
    queryset = ConsoleServerPort.objects.all()


class ConsoleServerPortBulkImportView(generic.BulkImportView):
    queryset = ConsoleServerPort.objects.all()
    model_form = forms.ConsoleServerPortCSVForm
    table = tables.ConsoleServerPortTable


class ConsoleServerPortBulkEditView(generic.BulkEditView):
    queryset = ConsoleServerPort.objects.all()
    filterset = filtersets.ConsoleServerPortFilterSet
    table = tables.ConsoleServerPortTable
    form = forms.ConsoleServerPortBulkEditForm


class ConsoleServerPortBulkRenameView(generic.BulkRenameView):
    queryset = ConsoleServerPort.objects.all()


class ConsoleServerPortBulkDisconnectView(BulkDisconnectView):
    queryset = ConsoleServerPort.objects.all()


class ConsoleServerPortBulkDeleteView(generic.BulkDeleteView):
    queryset = ConsoleServerPort.objects.all()
    filterset = filtersets.ConsoleServerPortFilterSet
    table = tables.ConsoleServerPortTable


#
# Power ports
#

class PowerPortListView(generic.ObjectListView):
    queryset = PowerPort.objects.all()
    filterset = filtersets.PowerPortFilterSet
    filterset_form = forms.PowerPortFilterForm
    table = tables.PowerPortTable
    actions = ('import', 'export', 'bulk_edit', 'bulk_delete')


class PowerPortView(generic.ObjectView):
    queryset = PowerPort.objects.all()


class PowerPortCreateView(generic.ComponentCreateView):
    queryset = PowerPort.objects.all()
    form = forms.DeviceComponentCreateForm
    model_form = forms.PowerPortForm


class PowerPortEditView(generic.ObjectEditView):
    queryset = PowerPort.objects.all()
    form = forms.PowerPortForm
    template_name = 'dcim/device_component_edit.html'


class PowerPortDeleteView(generic.ObjectDeleteView):
    queryset = PowerPort.objects.all()


class PowerPortBulkImportView(generic.BulkImportView):
    queryset = PowerPort.objects.all()
    model_form = forms.PowerPortCSVForm
    table = tables.PowerPortTable


class PowerPortBulkEditView(generic.BulkEditView):
    queryset = PowerPort.objects.all()
    filterset = filtersets.PowerPortFilterSet
    table = tables.PowerPortTable
    form = forms.PowerPortBulkEditForm


class PowerPortBulkRenameView(generic.BulkRenameView):
    queryset = PowerPort.objects.all()


class PowerPortBulkDisconnectView(BulkDisconnectView):
    queryset = PowerPort.objects.all()


class PowerPortBulkDeleteView(generic.BulkDeleteView):
    queryset = PowerPort.objects.all()
    filterset = filtersets.PowerPortFilterSet
    table = tables.PowerPortTable


#
# Power outlets
#

class PowerOutletListView(generic.ObjectListView):
    queryset = PowerOutlet.objects.all()
    filterset = filtersets.PowerOutletFilterSet
    filterset_form = forms.PowerOutletFilterForm
    table = tables.PowerOutletTable
    actions = ('import', 'export', 'bulk_edit', 'bulk_delete')


class PowerOutletView(generic.ObjectView):
    queryset = PowerOutlet.objects.all()


class PowerOutletCreateView(generic.ComponentCreateView):
    queryset = PowerOutlet.objects.all()
    form = forms.DeviceComponentCreateForm
    model_form = forms.PowerOutletForm


class PowerOutletEditView(generic.ObjectEditView):
    queryset = PowerOutlet.objects.all()
    form = forms.PowerOutletForm
    template_name = 'dcim/device_component_edit.html'


class PowerOutletDeleteView(generic.ObjectDeleteView):
    queryset = PowerOutlet.objects.all()


class PowerOutletBulkImportView(generic.BulkImportView):
    queryset = PowerOutlet.objects.all()
    model_form = forms.PowerOutletCSVForm
    table = tables.PowerOutletTable


class PowerOutletBulkEditView(generic.BulkEditView):
    queryset = PowerOutlet.objects.all()
    filterset = filtersets.PowerOutletFilterSet
    table = tables.PowerOutletTable
    form = forms.PowerOutletBulkEditForm


class PowerOutletBulkRenameView(generic.BulkRenameView):
    queryset = PowerOutlet.objects.all()


class PowerOutletBulkDisconnectView(BulkDisconnectView):
    queryset = PowerOutlet.objects.all()


class PowerOutletBulkDeleteView(generic.BulkDeleteView):
    queryset = PowerOutlet.objects.all()
    filterset = filtersets.PowerOutletFilterSet
    table = tables.PowerOutletTable


#
# Interfaces
#

class InterfaceListView(generic.ObjectListView):
    queryset = Interface.objects.all()
    filterset = filtersets.InterfaceFilterSet
    filterset_form = forms.InterfaceFilterForm
    table = tables.InterfaceTable
    actions = ('import', 'export', 'bulk_edit', 'bulk_delete')


class InterfaceView(generic.ObjectView):
    queryset = Interface.objects.all()

    def get_extra_context(self, request, instance):
        # Get assigned IP addresses
        ipaddress_table = AssignedIPAddressesTable(
            data=instance.ip_addresses.restrict(request.user, 'view').prefetch_related('vrf', 'tenant'),
            orderable=False
        )

        # Get bridge interfaces
        bridge_interfaces = Interface.objects.restrict(request.user, 'view').filter(bridge=instance)
        bridge_interfaces_tables = tables.InterfaceTable(
            bridge_interfaces,
            exclude=('device', 'parent'),
            orderable=False
        )

        # Get child interfaces
        child_interfaces = Interface.objects.restrict(request.user, 'view').filter(parent=instance)
        child_interfaces_tables = tables.InterfaceTable(
            child_interfaces,
            exclude=('device', 'parent'),
            orderable=False
        )

        # Get assigned VLANs and annotate whether each is tagged or untagged
        vlans = []
        if instance.untagged_vlan is not None:
            vlans.append(instance.untagged_vlan)
            vlans[0].tagged = False
        for vlan in instance.tagged_vlans.restrict(request.user).prefetch_related('site', 'group', 'tenant', 'role'):
            vlan.tagged = True
            vlans.append(vlan)
        vlan_table = InterfaceVLANTable(
            interface=instance,
            data=vlans,
            orderable=False
        )

        return {
            'ipaddress_table': ipaddress_table,
            'bridge_interfaces_table': bridge_interfaces_tables,
            'child_interfaces_table': child_interfaces_tables,
            'vlan_table': vlan_table,
        }


class InterfaceCreateView(generic.ComponentCreateView):
    queryset = Interface.objects.all()
    form = forms.DeviceComponentCreateForm
    model_form = forms.InterfaceForm
    # template_name = 'dcim/interface_create.html'

    # TODO: Figure out what to do with this
    # def post(self, request):
    #     """
    #     Override inherited post() method to handle request to assign newly created
    #     interface objects (first object) to an IP Address object.
    #     """
    #     form = self.form(request.POST, initial=request.GET)
    #     new_objs = self.validate_form(request, form)
    #
    #     if form.is_valid() and not form.errors:
    #         if '_addanother' in request.POST:
    #             return redirect(request.get_full_path())
    #         elif new_objs is not None and '_assignip' in request.POST and len(new_objs) >= 1 and \
    #                 request.user.has_perm('ipam.add_ipaddress'):
    #             first_obj = new_objs[0].pk
    #             return redirect(
    #                 f'/ipam/ip-addresses/add/?interface={first_obj}&return_url={self.get_return_url(request)}'
    #             )
    #         else:
    #             return redirect(self.get_return_url(request))
    #
    #     return render(request, self.template_name, {
    #         'obj_type': self.queryset.model._meta.verbose_name,
    #         'form': form,
    #         'return_url': self.get_return_url(request),
    #     })


class InterfaceEditView(generic.ObjectEditView):
    queryset = Interface.objects.all()
    form = forms.InterfaceForm
    template_name = 'dcim/interface_edit.html'


class InterfaceDeleteView(generic.ObjectDeleteView):
    queryset = Interface.objects.all()


class InterfaceBulkImportView(generic.BulkImportView):
    queryset = Interface.objects.all()
    model_form = forms.InterfaceCSVForm
    table = tables.InterfaceTable


class InterfaceBulkEditView(generic.BulkEditView):
    queryset = Interface.objects.all()
    filterset = filtersets.InterfaceFilterSet
    table = tables.InterfaceTable
    form = forms.InterfaceBulkEditForm


class InterfaceBulkRenameView(generic.BulkRenameView):
    queryset = Interface.objects.all()


class InterfaceBulkDisconnectView(BulkDisconnectView):
    queryset = Interface.objects.all()


class InterfaceBulkDeleteView(generic.BulkDeleteView):
    queryset = Interface.objects.all()
    filterset = filtersets.InterfaceFilterSet
    table = tables.InterfaceTable


#
# Front ports
#

class FrontPortListView(generic.ObjectListView):
    queryset = FrontPort.objects.all()
    filterset = filtersets.FrontPortFilterSet
    filterset_form = forms.FrontPortFilterForm
    table = tables.FrontPortTable
    actions = ('import', 'export', 'bulk_edit', 'bulk_delete')


class FrontPortView(generic.ObjectView):
    queryset = FrontPort.objects.all()


class FrontPortCreateView(generic.ComponentCreateView):
    queryset = FrontPort.objects.all()
    form = forms.FrontPortCreateForm
    model_form = forms.FrontPortForm

    def initialize_forms(self, request):
        form, model_form = super().initialize_forms(request)

        model_form.fields.pop('rear_port')
        model_form.fields.pop('rear_port_position')

        return form, model_form


class FrontPortEditView(generic.ObjectEditView):
    queryset = FrontPort.objects.all()
    form = forms.FrontPortForm
    template_name = 'dcim/device_component_edit.html'


class FrontPortDeleteView(generic.ObjectDeleteView):
    queryset = FrontPort.objects.all()


class FrontPortBulkImportView(generic.BulkImportView):
    queryset = FrontPort.objects.all()
    model_form = forms.FrontPortCSVForm
    table = tables.FrontPortTable


class FrontPortBulkEditView(generic.BulkEditView):
    queryset = FrontPort.objects.all()
    filterset = filtersets.FrontPortFilterSet
    table = tables.FrontPortTable
    form = forms.FrontPortBulkEditForm


class FrontPortBulkRenameView(generic.BulkRenameView):
    queryset = FrontPort.objects.all()


class FrontPortBulkDisconnectView(BulkDisconnectView):
    queryset = FrontPort.objects.all()


class FrontPortBulkDeleteView(generic.BulkDeleteView):
    queryset = FrontPort.objects.all()
    filterset = filtersets.FrontPortFilterSet
    table = tables.FrontPortTable


#
# Rear ports
#

class RearPortListView(generic.ObjectListView):
    queryset = RearPort.objects.all()
    filterset = filtersets.RearPortFilterSet
    filterset_form = forms.RearPortFilterForm
    table = tables.RearPortTable
    actions = ('import', 'export', 'bulk_edit', 'bulk_delete')


class RearPortView(generic.ObjectView):
    queryset = RearPort.objects.all()


class RearPortCreateView(generic.ComponentCreateView):
    queryset = RearPort.objects.all()
    form = forms.DeviceComponentCreateForm
    model_form = forms.RearPortForm


class RearPortEditView(generic.ObjectEditView):
    queryset = RearPort.objects.all()
    form = forms.RearPortForm
    template_name = 'dcim/device_component_edit.html'


class RearPortDeleteView(generic.ObjectDeleteView):
    queryset = RearPort.objects.all()


class RearPortBulkImportView(generic.BulkImportView):
    queryset = RearPort.objects.all()
    model_form = forms.RearPortCSVForm
    table = tables.RearPortTable


class RearPortBulkEditView(generic.BulkEditView):
    queryset = RearPort.objects.all()
    filterset = filtersets.RearPortFilterSet
    table = tables.RearPortTable
    form = forms.RearPortBulkEditForm


class RearPortBulkRenameView(generic.BulkRenameView):
    queryset = RearPort.objects.all()


class RearPortBulkDisconnectView(BulkDisconnectView):
    queryset = RearPort.objects.all()


class RearPortBulkDeleteView(generic.BulkDeleteView):
    queryset = RearPort.objects.all()
    filterset = filtersets.RearPortFilterSet
    table = tables.RearPortTable


#
# Module bays
#

class ModuleBayListView(generic.ObjectListView):
    queryset = ModuleBay.objects.select_related('installed_module__module_type')
    filterset = filtersets.ModuleBayFilterSet
    filterset_form = forms.ModuleBayFilterForm
    table = tables.ModuleBayTable
    actions = ('import', 'export', 'bulk_edit', 'bulk_delete')


class ModuleBayView(generic.ObjectView):
    queryset = ModuleBay.objects.all()


class ModuleBayCreateView(generic.ComponentCreateView):
    queryset = ModuleBay.objects.all()
    form = forms.ModuleBayCreateForm
    model_form = forms.ModuleBayForm
    patterned_fields = ('name', 'label', 'position')


class ModuleBayEditView(generic.ObjectEditView):
    queryset = ModuleBay.objects.all()
    form = forms.ModuleBayForm
    template_name = 'dcim/device_component_edit.html'


class ModuleBayDeleteView(generic.ObjectDeleteView):
    queryset = ModuleBay.objects.all()


class ModuleBayBulkImportView(generic.BulkImportView):
    queryset = ModuleBay.objects.all()
    model_form = forms.ModuleBayCSVForm
    table = tables.ModuleBayTable


class ModuleBayBulkEditView(generic.BulkEditView):
    queryset = ModuleBay.objects.all()
    filterset = filtersets.ModuleBayFilterSet
    table = tables.ModuleBayTable
    form = forms.ModuleBayBulkEditForm


class ModuleBayBulkRenameView(generic.BulkRenameView):
    queryset = ModuleBay.objects.all()


class ModuleBayBulkDeleteView(generic.BulkDeleteView):
    queryset = ModuleBay.objects.all()
    filterset = filtersets.ModuleBayFilterSet
    table = tables.ModuleBayTable


#
# Device bays
#

class DeviceBayListView(generic.ObjectListView):
    queryset = DeviceBay.objects.all()
    filterset = filtersets.DeviceBayFilterSet
    filterset_form = forms.DeviceBayFilterForm
    table = tables.DeviceBayTable
    actions = ('import', 'export', 'bulk_edit', 'bulk_delete')


class DeviceBayView(generic.ObjectView):
    queryset = DeviceBay.objects.all()


class DeviceBayCreateView(generic.ComponentCreateView):
    queryset = DeviceBay.objects.all()
    form = forms.DeviceComponentCreateForm
    model_form = forms.DeviceBayForm


class DeviceBayEditView(generic.ObjectEditView):
    queryset = DeviceBay.objects.all()
    form = forms.DeviceBayForm
    template_name = 'dcim/device_component_edit.html'


class DeviceBayDeleteView(generic.ObjectDeleteView):
    queryset = DeviceBay.objects.all()


class DeviceBayPopulateView(generic.ObjectEditView):
    queryset = DeviceBay.objects.all()

    def get(self, request, pk):
        device_bay = get_object_or_404(self.queryset, pk=pk)
        form = forms.PopulateDeviceBayForm(device_bay)

        return render(request, 'dcim/devicebay_populate.html', {
            'device_bay': device_bay,
            'form': form,
            'return_url': self.get_return_url(request, device_bay),
        })

    def post(self, request, pk):
        device_bay = get_object_or_404(self.queryset, pk=pk)
        form = forms.PopulateDeviceBayForm(device_bay, request.POST)

        if form.is_valid():

            device_bay.installed_device = form.cleaned_data['installed_device']
            device_bay.save()
            messages.success(request, "Added {} to {}.".format(device_bay.installed_device, device_bay))
            return_url = self.get_return_url(request)

            return redirect(return_url)

        return render(request, 'dcim/devicebay_populate.html', {
            'device_bay': device_bay,
            'form': form,
            'return_url': self.get_return_url(request, device_bay),
        })


class DeviceBayDepopulateView(generic.ObjectEditView):
    queryset = DeviceBay.objects.all()

    def get(self, request, pk):
        device_bay = get_object_or_404(self.queryset, pk=pk)
        form = ConfirmationForm()

        return render(request, 'dcim/devicebay_depopulate.html', {
            'device_bay': device_bay,
            'form': form,
            'return_url': self.get_return_url(request, device_bay),
        })

    def post(self, request, pk):
        device_bay = get_object_or_404(self.queryset, pk=pk)
        form = ConfirmationForm(request.POST)

        if form.is_valid():

            removed_device = device_bay.installed_device
            device_bay.installed_device = None
            device_bay.save()
            messages.success(request, f"{removed_device} has been removed from {device_bay}.")
            return_url = self.get_return_url(request, device_bay.device)

            return redirect(return_url)

        return render(request, 'dcim/devicebay_depopulate.html', {
            'device_bay': device_bay,
            'form': form,
            'return_url': self.get_return_url(request, device_bay),
        })


class DeviceBayBulkImportView(generic.BulkImportView):
    queryset = DeviceBay.objects.all()
    model_form = forms.DeviceBayCSVForm
    table = tables.DeviceBayTable


class DeviceBayBulkEditView(generic.BulkEditView):
    queryset = DeviceBay.objects.all()
    filterset = filtersets.DeviceBayFilterSet
    table = tables.DeviceBayTable
    form = forms.DeviceBayBulkEditForm


class DeviceBayBulkRenameView(generic.BulkRenameView):
    queryset = DeviceBay.objects.all()


class DeviceBayBulkDeleteView(generic.BulkDeleteView):
    queryset = DeviceBay.objects.all()
    filterset = filtersets.DeviceBayFilterSet
    table = tables.DeviceBayTable


#
# Inventory items
#

class InventoryItemListView(generic.ObjectListView):
    queryset = InventoryItem.objects.all()
    filterset = filtersets.InventoryItemFilterSet
    filterset_form = forms.InventoryItemFilterForm
    table = tables.InventoryItemTable
    actions = ('import', 'export', 'bulk_edit', 'bulk_delete')


class InventoryItemView(generic.ObjectView):
    queryset = InventoryItem.objects.all()


class InventoryItemEditView(generic.ObjectEditView):
    queryset = InventoryItem.objects.all()
    form = forms.InventoryItemForm


class InventoryItemCreateView(generic.ComponentCreateView):
    queryset = InventoryItem.objects.all()
    form = forms.InventoryItemCreateForm
    model_form = forms.InventoryItemForm
    template_name = 'dcim/inventoryitem_create.html'

    def alter_object(self, instance, request):
        # Set component (if any)
        component_type = request.GET.get('component_type')
        component_id = request.GET.get('component_id')

        if component_type and component_id:
            content_type = get_object_or_404(ContentType, pk=component_type)
            instance.component = get_object_or_404(content_type.model_class(), pk=component_id)

        return instance


class InventoryItemDeleteView(generic.ObjectDeleteView):
    queryset = InventoryItem.objects.all()


class InventoryItemBulkImportView(generic.BulkImportView):
    queryset = InventoryItem.objects.all()
    model_form = forms.InventoryItemCSVForm
    table = tables.InventoryItemTable


class InventoryItemBulkEditView(generic.BulkEditView):
    queryset = InventoryItem.objects.all()
    filterset = filtersets.InventoryItemFilterSet
    table = tables.InventoryItemTable
    form = forms.InventoryItemBulkEditForm


class InventoryItemBulkRenameView(generic.BulkRenameView):
    queryset = InventoryItem.objects.all()


class InventoryItemBulkDeleteView(generic.BulkDeleteView):
    queryset = InventoryItem.objects.all()
    table = tables.InventoryItemTable
    template_name = 'dcim/inventoryitem_bulk_delete.html'


#
# Inventory item roles
#

class InventoryItemRoleListView(generic.ObjectListView):
    queryset = InventoryItemRole.objects.annotate(
        inventoryitem_count=count_related(InventoryItem, 'role'),
    )
    filterset = filtersets.InventoryItemRoleFilterSet
    filterset_form = forms.InventoryItemRoleFilterForm
    table = tables.InventoryItemRoleTable


class InventoryItemRoleView(generic.ObjectView):
    queryset = InventoryItemRole.objects.all()

    def get_extra_context(self, request, instance):
        return {
            'inventoryitem_count': InventoryItem.objects.filter(role=instance).count(),
        }


class InventoryItemRoleEditView(generic.ObjectEditView):
    queryset = InventoryItemRole.objects.all()
    form = forms.InventoryItemRoleForm


class InventoryItemRoleDeleteView(generic.ObjectDeleteView):
    queryset = InventoryItemRole.objects.all()


class InventoryItemRoleBulkImportView(generic.BulkImportView):
    queryset = InventoryItemRole.objects.all()
    model_form = forms.InventoryItemRoleCSVForm
    table = tables.InventoryItemRoleTable


class InventoryItemRoleBulkEditView(generic.BulkEditView):
    queryset = InventoryItemRole.objects.annotate(
        inventoryitem_count=count_related(InventoryItem, 'role'),
    )
    filterset = filtersets.InventoryItemRoleFilterSet
    table = tables.InventoryItemRoleTable
    form = forms.InventoryItemRoleBulkEditForm


class InventoryItemRoleBulkDeleteView(generic.BulkDeleteView):
    queryset = InventoryItemRole.objects.annotate(
        inventoryitem_count=count_related(InventoryItem, 'role'),
    )
    table = tables.InventoryItemRoleTable


#
# Bulk Device component creation
#

class DeviceBulkAddConsolePortView(generic.BulkComponentCreateView):
    parent_model = Device
    parent_field = 'device'
    form = forms.ConsolePortBulkCreateForm
    queryset = ConsolePort.objects.all()
    model_form = forms.ConsolePortForm
    filterset = filtersets.DeviceFilterSet
    table = tables.DeviceTable
    default_return_url = 'dcim:device_list'


class DeviceBulkAddConsoleServerPortView(generic.BulkComponentCreateView):
    parent_model = Device
    parent_field = 'device'
    form = forms.ConsoleServerPortBulkCreateForm
    queryset = ConsoleServerPort.objects.all()
    model_form = forms.ConsoleServerPortForm
    filterset = filtersets.DeviceFilterSet
    table = tables.DeviceTable
    default_return_url = 'dcim:device_list'


class DeviceBulkAddPowerPortView(generic.BulkComponentCreateView):
    parent_model = Device
    parent_field = 'device'
    form = forms.PowerPortBulkCreateForm
    queryset = PowerPort.objects.all()
    model_form = forms.PowerPortForm
    filterset = filtersets.DeviceFilterSet
    table = tables.DeviceTable
    default_return_url = 'dcim:device_list'


class DeviceBulkAddPowerOutletView(generic.BulkComponentCreateView):
    parent_model = Device
    parent_field = 'device'
    form = forms.PowerOutletBulkCreateForm
    queryset = PowerOutlet.objects.all()
    model_form = forms.PowerOutletForm
    filterset = filtersets.DeviceFilterSet
    table = tables.DeviceTable
    default_return_url = 'dcim:device_list'


class DeviceBulkAddInterfaceView(generic.BulkComponentCreateView):
    parent_model = Device
    parent_field = 'device'
    form = forms.InterfaceBulkCreateForm
    queryset = Interface.objects.all()
    model_form = forms.InterfaceForm
    filterset = filtersets.DeviceFilterSet
    table = tables.DeviceTable
    default_return_url = 'dcim:device_list'


# class DeviceBulkAddFrontPortView(generic.BulkComponentCreateView):
#     parent_model = Device
#     parent_field = 'device'
#     form = forms.FrontPortBulkCreateForm
#     queryset = FrontPort.objects.all()
#     model_form = forms.FrontPortForm
#     filterset = filtersets.DeviceFilterSet
#     table = tables.DeviceTable
#     default_return_url = 'dcim:device_list'


class DeviceBulkAddRearPortView(generic.BulkComponentCreateView):
    parent_model = Device
    parent_field = 'device'
    form = forms.RearPortBulkCreateForm
    queryset = RearPort.objects.all()
    model_form = forms.RearPortForm
    filterset = filtersets.DeviceFilterSet
    table = tables.DeviceTable
    default_return_url = 'dcim:device_list'


class DeviceBulkAddModuleBayView(generic.BulkComponentCreateView):
    parent_model = Device
    parent_field = 'device'
    form = forms.ModuleBayBulkCreateForm
    queryset = ModuleBay.objects.all()
    model_form = forms.ModuleBayForm
    filterset = filtersets.DeviceFilterSet
    table = tables.DeviceTable
    default_return_url = 'dcim:device_list'
    patterned_fields = ('name', 'label', 'position')


class DeviceBulkAddDeviceBayView(generic.BulkComponentCreateView):
    parent_model = Device
    parent_field = 'device'
    form = forms.DeviceBayBulkCreateForm
    queryset = DeviceBay.objects.all()
    model_form = forms.DeviceBayForm
    filterset = filtersets.DeviceFilterSet
    table = tables.DeviceTable
    default_return_url = 'dcim:device_list'


class DeviceBulkAddInventoryItemView(generic.BulkComponentCreateView):
    parent_model = Device
    parent_field = 'device'
    form = forms.InventoryItemBulkCreateForm
    queryset = InventoryItem.objects.all()
    model_form = forms.InventoryItemForm
    filterset = filtersets.DeviceFilterSet
    table = tables.DeviceTable
    default_return_url = 'dcim:device_list'


#
# Cables
#

class CableListView(generic.ObjectListView):
    queryset = Cable.objects.prefetch_related(
        'terminations__termination', 'terminations___device', 'terminations___rack', 'terminations___location',
        'terminations___site',
    )
    filterset = filtersets.CableFilterSet
    filterset_form = forms.CableFilterForm
    table = tables.CableTable
    actions = ('import', 'export', 'bulk_edit', 'bulk_delete')


class CableView(generic.ObjectView):
    queryset = Cable.objects.all()


class PathTraceView(generic.ObjectView):
    """
    Trace a cable path beginning from the given path endpoint (origin).
    """
    additional_permissions = ['dcim.view_cable']
    template_name = 'dcim/cable_trace.html'

    def dispatch(self, request, *args, **kwargs):
        model = kwargs.pop('model')
        self.queryset = model.objects.all()

        return super().dispatch(request, *args, **kwargs)

    def get_extra_context(self, request, instance):
        related_paths = []

        # If tracing a PathEndpoint, locate the CablePath (if one exists) by its origin
        if isinstance(instance, PathEndpoint):
            path = instance._path

        # Otherwise, find all CablePaths which traverse the specified object
        else:
            related_paths = CablePath.objects.filter(_nodes__contains=instance)
            # Check for specification of a particular path (when tracing pass-through ports)
            try:
                path_id = int(request.GET.get('cablepath_id'))
            except TypeError:
                path_id = None
            if path_id in list(related_paths.values_list('pk', flat=True)):
                path = CablePath.objects.get(pk=path_id)
            else:
                path = related_paths.first()

        # No paths found
        if path is None:
            return {
                'path': None
            }

        # Get the total length of the cable and whether the length is definitive (fully defined)
        total_length, is_definitive = path.get_total_length() if path else (None, False)

        # Determine the path to the SVG trace image
        api_viewname = f"{path.origin_type.app_label}-api:{path.origin_type.model}-trace"
        svg_url = f"{reverse(api_viewname, kwargs={'pk': path.origins[0].pk})}?render=svg"

        return {
            'path': path,
            'related_paths': related_paths,
            'total_length': total_length,
            'is_definitive': is_definitive,
            'svg_url': svg_url,
        }


class CableEditView(generic.ObjectEditView):
    queryset = Cable.objects.all()
    template_name = 'dcim/cable_edit.html'

    def dispatch(self, request, *args, **kwargs):

        # If creating a new Cable, initialize the form class using URL query params
        if 'pk' not in kwargs:
            self.form = forms.get_cable_form(
                a_type=CABLE_TERMINATION_TYPES.get(request.GET.get('a_terminations_type')),
                b_type=CABLE_TERMINATION_TYPES.get(request.GET.get('b_terminations_type'))
            )

        return super().dispatch(request, *args, **kwargs)

    def get_object(self, **kwargs):
        """
        Hack into get_object() to set the form class when editing an existing Cable, since ObjectEditView
        doesn't currently provide a hook for dynamic class resolution.
        """
        obj = super().get_object(**kwargs)

        if obj.pk:
            # TODO: Optimize this logic
            termination_a = obj.terminations.filter(cable_end='A').first()
            a_type = termination_a.termination._meta.model if termination_a else None
            termination_b = obj.terminations.filter(cable_end='B').first()
            b_type = termination_b.termination._meta.model if termination_b else None
            self.form = forms.get_cable_form(a_type, b_type)

        return obj


class CableDeleteView(generic.ObjectDeleteView):
    queryset = Cable.objects.all()


class CableBulkImportView(generic.BulkImportView):
    queryset = Cable.objects.all()
    model_form = forms.CableCSVForm
    table = tables.CableTable


class CableBulkEditView(generic.BulkEditView):
    queryset = Cable.objects.prefetch_related(
        'terminations__termination', 'terminations___device', 'terminations___rack', 'terminations___location',
        'terminations___site',
    )
    filterset = filtersets.CableFilterSet
    table = tables.CableTable
    form = forms.CableBulkEditForm


class CableBulkDeleteView(generic.BulkDeleteView):
    queryset = Cable.objects.prefetch_related(
        'terminations__termination', 'terminations___device', 'terminations___rack', 'terminations___location',
        'terminations___site',
    )
    filterset = filtersets.CableFilterSet
    table = tables.CableTable


#
# Connections
#

class ConsoleConnectionsListView(generic.ObjectListView):
    queryset = ConsolePort.objects.filter(_path__isnull=False).order_by('device')
    filterset = filtersets.ConsoleConnectionFilterSet
    filterset_form = forms.ConsoleConnectionFilterForm
    table = tables.ConsoleConnectionTable
    template_name = 'dcim/connections_list.html'
    actions = ('export',)

    def get_extra_context(self, request):
        return {
            'title': 'Console Connections'
        }


class PowerConnectionsListView(generic.ObjectListView):
    queryset = PowerPort.objects.filter(_path__isnull=False).order_by('device')
    filterset = filtersets.PowerConnectionFilterSet
    filterset_form = forms.PowerConnectionFilterForm
    table = tables.PowerConnectionTable
    template_name = 'dcim/connections_list.html'
    actions = ('export',)

    def get_extra_context(self, request):
        return {
            'title': 'Power Connections'
        }


class InterfaceConnectionsListView(generic.ObjectListView):
    queryset = Interface.objects.filter(_path__isnull=False).order_by('device')
    filterset = filtersets.InterfaceConnectionFilterSet
    filterset_form = forms.InterfaceConnectionFilterForm
    table = tables.InterfaceConnectionTable
    template_name = 'dcim/connections_list.html'
    actions = ('export',)

    def get_extra_context(self, request):
        return {
            'title': 'Interface Connections'
        }


#
# Virtual chassis
#

class VirtualChassisListView(generic.ObjectListView):
    queryset = VirtualChassis.objects.annotate(
        member_count=count_related(Device, 'virtual_chassis')
    )
    table = tables.VirtualChassisTable
    filterset = filtersets.VirtualChassisFilterSet
    filterset_form = forms.VirtualChassisFilterForm


class VirtualChassisView(generic.ObjectView):
    queryset = VirtualChassis.objects.all()

    def get_extra_context(self, request, instance):
        members = Device.objects.restrict(request.user).filter(virtual_chassis=instance)

        return {
            'members': members,
        }


class VirtualChassisCreateView(generic.ObjectEditView):
    queryset = VirtualChassis.objects.all()
    form = forms.VirtualChassisCreateForm
    template_name = 'dcim/virtualchassis_add.html'


class VirtualChassisEditView(ObjectPermissionRequiredMixin, GetReturnURLMixin, View):
    queryset = VirtualChassis.objects.all()

    def get_required_permission(self):
        return 'dcim.change_virtualchassis'

    def get(self, request, pk):

        virtual_chassis = get_object_or_404(self.queryset, pk=pk)
        VCMemberFormSet = modelformset_factory(
            model=Device,
            form=forms.DeviceVCMembershipForm,
            formset=forms.BaseVCMemberFormSet,
            extra=0
        )
        members_queryset = virtual_chassis.members.prefetch_related('rack').order_by('vc_position')

        vc_form = forms.VirtualChassisForm(instance=virtual_chassis)
        vc_form.fields['master'].queryset = members_queryset
        formset = VCMemberFormSet(queryset=members_queryset)

        return render(request, 'dcim/virtualchassis_edit.html', {
            'vc_form': vc_form,
            'formset': formset,
            'return_url': self.get_return_url(request, virtual_chassis),
        })

    def post(self, request, pk):

        virtual_chassis = get_object_or_404(self.queryset, pk=pk)
        VCMemberFormSet = modelformset_factory(
            model=Device,
            form=forms.DeviceVCMembershipForm,
            formset=forms.BaseVCMemberFormSet,
            extra=0
        )
        members_queryset = virtual_chassis.members.prefetch_related('rack').order_by('vc_position')

        vc_form = forms.VirtualChassisForm(request.POST, instance=virtual_chassis)
        vc_form.fields['master'].queryset = members_queryset
        formset = VCMemberFormSet(request.POST, queryset=members_queryset)

        if vc_form.is_valid() and formset.is_valid():

            with transaction.atomic():

                # Save the VirtualChassis
                vc_form.save()

                # Nullify the vc_position of each member first to allow reordering without raising an IntegrityError on
                # duplicate positions. Then save each member instance.
                members = formset.save(commit=False)
                devices = Device.objects.filter(pk__in=[m.pk for m in members])
                for device in devices:
                    device.vc_position = None
                    device.save()
                for member in members:
                    member.save()

            return redirect(virtual_chassis.get_absolute_url())

        return render(request, 'dcim/virtualchassis_edit.html', {
            'vc_form': vc_form,
            'formset': formset,
            'return_url': self.get_return_url(request, virtual_chassis),
        })


class VirtualChassisDeleteView(generic.ObjectDeleteView):
    queryset = VirtualChassis.objects.all()


class VirtualChassisAddMemberView(ObjectPermissionRequiredMixin, GetReturnURLMixin, View):
    queryset = VirtualChassis.objects.all()

    def get_required_permission(self):
        return 'dcim.change_virtualchassis'

    def get(self, request, pk):

        virtual_chassis = get_object_or_404(self.queryset, pk=pk)

        initial_data = {k: request.GET[k] for k in request.GET}
        member_select_form = forms.VCMemberSelectForm(initial=initial_data)
        membership_form = forms.DeviceVCMembershipForm(initial=initial_data)

        return render(request, 'dcim/virtualchassis_add_member.html', {
            'virtual_chassis': virtual_chassis,
            'member_select_form': member_select_form,
            'membership_form': membership_form,
            'return_url': self.get_return_url(request, virtual_chassis),
        })

    def post(self, request, pk):

        virtual_chassis = get_object_or_404(self.queryset, pk=pk)

        member_select_form = forms.VCMemberSelectForm(request.POST)

        if member_select_form.is_valid():

            device = member_select_form.cleaned_data['device']
            device.virtual_chassis = virtual_chassis
            data = {k: request.POST[k] for k in ['vc_position', 'vc_priority']}
            membership_form = forms.DeviceVCMembershipForm(data=data, validate_vc_position=True, instance=device)

            if membership_form.is_valid():

                membership_form.save()
                msg = f'Added member <a href="{device.get_absolute_url()}">{escape(device)}</a>'
                messages.success(request, mark_safe(msg))

                if '_addanother' in request.POST:
                    return redirect(request.get_full_path())

                return redirect(self.get_return_url(request, device))

        else:

            membership_form = forms.DeviceVCMembershipForm(data=request.POST)

        return render(request, 'dcim/virtualchassis_add_member.html', {
            'virtual_chassis': virtual_chassis,
            'member_select_form': member_select_form,
            'membership_form': membership_form,
            'return_url': self.get_return_url(request, virtual_chassis),
        })


class VirtualChassisRemoveMemberView(ObjectPermissionRequiredMixin, GetReturnURLMixin, View):
    queryset = Device.objects.all()

    def get_required_permission(self):
        return 'dcim.change_device'

    def get(self, request, pk):

        device = get_object_or_404(self.queryset, pk=pk, virtual_chassis__isnull=False)
        form = ConfirmationForm(initial=request.GET)

        return render(request, 'dcim/virtualchassis_remove_member.html', {
            'device': device,
            'form': form,
            'return_url': self.get_return_url(request, device),
        })

    def post(self, request, pk):

        device = get_object_or_404(self.queryset, pk=pk, virtual_chassis__isnull=False)
        form = ConfirmationForm(request.POST)

        # Protect master device from being removed
        virtual_chassis = VirtualChassis.objects.filter(master=device).first()
        if virtual_chassis is not None:
            messages.error(request, f'Unable to remove master device {device} from the virtual chassis.')
            return redirect(device.get_absolute_url())

        if form.is_valid():

            devices = Device.objects.filter(pk=device.pk)
            for device in devices:
                device.virtual_chassis = None
                device.vc_position = None
                device.vc_priority = None
                device.save()

            msg = 'Removed {} from virtual chassis {}'.format(device, device.virtual_chassis)
            messages.success(request, msg)

            return redirect(self.get_return_url(request, device))

        return render(request, 'dcim/virtualchassis_remove_member.html', {
            'device': device,
            'form': form,
            'return_url': self.get_return_url(request, device),
        })


class VirtualChassisBulkImportView(generic.BulkImportView):
    queryset = VirtualChassis.objects.all()
    model_form = forms.VirtualChassisCSVForm
    table = tables.VirtualChassisTable


class VirtualChassisBulkEditView(generic.BulkEditView):
    queryset = VirtualChassis.objects.all()
    filterset = filtersets.VirtualChassisFilterSet
    table = tables.VirtualChassisTable
    form = forms.VirtualChassisBulkEditForm


class VirtualChassisBulkDeleteView(generic.BulkDeleteView):
    queryset = VirtualChassis.objects.all()
    filterset = filtersets.VirtualChassisFilterSet
    table = tables.VirtualChassisTable


#
# Power panels
#

class PowerPanelListView(generic.ObjectListView):
    queryset = PowerPanel.objects.annotate(
        powerfeed_count=count_related(PowerFeed, 'power_panel')
    )
    filterset = filtersets.PowerPanelFilterSet
    filterset_form = forms.PowerPanelFilterForm
    table = tables.PowerPanelTable


class PowerPanelView(generic.ObjectView):
    queryset = PowerPanel.objects.all()

    def get_extra_context(self, request, instance):
        power_feeds = PowerFeed.objects.restrict(request.user).filter(power_panel=instance)
        powerfeed_table = tables.PowerFeedTable(
            data=power_feeds,
            orderable=False
        )
        if request.user.has_perm('dcim.delete_cable'):
            powerfeed_table.columns.show('pk')
        powerfeed_table.exclude = ['power_panel']

        return {
            'powerfeed_table': powerfeed_table,
        }


class PowerPanelEditView(generic.ObjectEditView):
    queryset = PowerPanel.objects.all()
    form = forms.PowerPanelForm


class PowerPanelDeleteView(generic.ObjectDeleteView):
    queryset = PowerPanel.objects.all()


class PowerPanelBulkImportView(generic.BulkImportView):
    queryset = PowerPanel.objects.all()
    model_form = forms.PowerPanelCSVForm
    table = tables.PowerPanelTable


class PowerPanelBulkEditView(generic.BulkEditView):
    queryset = PowerPanel.objects.all()
    filterset = filtersets.PowerPanelFilterSet
    table = tables.PowerPanelTable
    form = forms.PowerPanelBulkEditForm


class PowerPanelBulkDeleteView(generic.BulkDeleteView):
    queryset = PowerPanel.objects.annotate(
        powerfeed_count=count_related(PowerFeed, 'power_panel')
    )
    filterset = filtersets.PowerPanelFilterSet
    table = tables.PowerPanelTable


#
# Power feeds
#

class PowerFeedListView(generic.ObjectListView):
    queryset = PowerFeed.objects.all()
    filterset = filtersets.PowerFeedFilterSet
    filterset_form = forms.PowerFeedFilterForm
    table = tables.PowerFeedTable


class PowerFeedView(generic.ObjectView):
    queryset = PowerFeed.objects.all()


class PowerFeedEditView(generic.ObjectEditView):
    queryset = PowerFeed.objects.all()
    form = forms.PowerFeedForm


class PowerFeedDeleteView(generic.ObjectDeleteView):
    queryset = PowerFeed.objects.all()


class PowerFeedBulkImportView(generic.BulkImportView):
    queryset = PowerFeed.objects.all()
    model_form = forms.PowerFeedCSVForm
    table = tables.PowerFeedTable


class PowerFeedBulkEditView(generic.BulkEditView):
    queryset = PowerFeed.objects.all()
    filterset = filtersets.PowerFeedFilterSet
    table = tables.PowerFeedTable
    form = forms.PowerFeedBulkEditForm


class PowerFeedBulkDisconnectView(BulkDisconnectView):
    queryset = PowerFeed.objects.all()


class PowerFeedBulkDeleteView(generic.BulkDeleteView):
    queryset = PowerFeed.objects.all()
    filterset = filtersets.PowerFeedFilterSet
    table = tables.PowerFeedTable<|MERGE_RESOLUTION|>--- conflicted
+++ resolved
@@ -570,12 +570,8 @@
 #
 
 class RackListView(generic.ObjectListView):
-<<<<<<< HEAD
     required_prerequisites = [Site]
-    queryset = Rack.objects.prefetch_related('devices__device_type').annotate(
-=======
     queryset = Rack.objects.annotate(
->>>>>>> 804c064a
         device_count=count_related(Device, 'rack')
     )
     filterset = filtersets.RackFilterSet

--- conflicted
+++ resolved
@@ -157,34 +157,10 @@
             # If an object type has been specified, redirect to the dedicated view for it
             if form.cleaned_data['obj_type']:
                 object_type = form.cleaned_data['obj_type']
-<<<<<<< HEAD
-                url = reverse(SEARCH_TYPES[object_type].url)
-                return redirect(f"{url}?q={form.cleaned_data['q']}")
-
-            for obj_type in SEARCH_TYPES.keys():
-
-                queryset = SEARCH_TYPES[obj_type].queryset.restrict(request.user, 'view')
-                filterset = SEARCH_TYPES[obj_type].filterset
-                table = SEARCH_TYPES[obj_type].table
-                url = SEARCH_TYPES[obj_type].url
-
-                # Construct the results table for this object type
-                filtered_queryset = filterset({'q': form.cleaned_data['q']}, queryset=queryset).qs
-                table = table(filtered_queryset, orderable=False)
-                table.paginate(per_page=SEARCH_MAX_RESULTS)
-
-                if table.page:
-                    results.append({
-                        'name': queryset.model._meta.verbose_name_plural,
-                        'table': table,
-                        'url': f"{reverse(url)}?q={form.cleaned_data.get('q')}"
-                    })
-=======
                 url = reverse(search_registry[object_type].url)
                 return redirect(f"{url}?q={form.cleaned_data['q']}")
 
             results = default_search_engine.search(request, form.cleaned_data['q'])
->>>>>>> d2db4988
 
         return render(request, 'search.html', {
             'form': form,

--- conflicted
+++ resolved
@@ -53,11 +53,10 @@
     class Meta:
         abstract = True
 
-<<<<<<< HEAD
     @classmethod
     def get_prerequisite_models(cls):
         return []
-=======
+
     def clone(self):
         """
         Return a dictionary of attributes suitable for creating a copy of the current instance. This is used for pre-
@@ -76,7 +75,6 @@
             attrs['tags'] = [tag.pk for tag in self.tags.all()]
 
         return attrs
->>>>>>> 804c064a
 
 
 class NestedGroupModel(NetBoxFeatureSet, MPTTModel):

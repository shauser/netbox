--- conflicted
+++ resolved
@@ -29,6 +29,10 @@
                         <div class="form-floating mb-3">
                             <input class="form-control" value="{{ termination_a.device.site }}" disabled />
                             <label>Site</label>
+                        </div>
+                        <div class="form-floating mb-3">
+                            <input class="form-control" value="{{ termination_a.device.location|default:"None" }}" disabled />
+                            <label>Location</label>
                         </div>
                         <div class="form-floating mb-3">
                             <input class="form-control" value="{{ termination_a.device.rack|default:"None" }}" disabled />
@@ -68,7 +72,6 @@
                 </div>
             </div>
         </div>
-<<<<<<< HEAD
         <div class="col col-md-2 d-flex flex-column justify-content-center align-items-center">
             <i class="mdi mdi-swap-horizontal-bold mdi-48px"></i>
         </div>
@@ -96,8 +99,8 @@
                     {% if 'termination_b_site' in form.fields %}
                         {% render_field form.termination_b_site %}
                     {% endif %}
-                    {% if 'termination_b_rackgroup' in form.fields %}
-                        {% render_field form.termination_b_rackgroup %}
+                    {% if 'termination_b_location' in form.fields %}
+                        {% render_field form.termination_b_location %}
                     {% endif %}
                     {% if 'termination_b_rack' in form.fields %}
                         {% render_field form.termination_b_rack %}
@@ -117,151 +120,6 @@
                     <div class="form-floating mb-3">
                         <input class="form-control" value="{{ termination_b_type|capfirst }}" disabled />
                         <label>Type</label>
-=======
-    {% endif %}
-    {% with termination_a=form.instance.termination_a %}
-        <h3>{% block title %}Connect {{ termination_a.device }} {{ termination_a }} to {{ termination_b_type|bettertitle }}{% endblock %}</h3>
-        <div class="row">
-            <div class="col-md-5">
-                <div class="panel panel-default">
-                    <div class="panel-heading text-center">
-                        <strong>A Side</strong>
-                    </div>
-                    <div class="panel-body">
-                        {% if termination_a.device %}
-                            {# Device component #}
-                            <div class="form-group">
-                                <label class="col-md-3 control-label required">Region</label>
-                                <div class="col-md-9">
-                                    <p class="form-control-static">{{ termination_a.device.site.region|placeholder }}</p>
-                                </div>
-                            </div>
-                            <div class="form-group">
-                                <label class="col-md-3 control-label required">Site Group</label>
-                                <div class="col-md-9">
-                                    <p class="form-control-static">{{ termination_a.device.site.group|placeholder }}</p>
-                                </div>
-                            </div>
-                            <div class="form-group">
-                                <label class="col-md-3 control-label required">Site</label>
-                                <div class="col-md-9">
-                                    <p class="form-control-static">{{ termination_a.device.site }}</p>
-                                </div>
-                            </div>
-                            <div class="form-group">
-                                <label class="col-md-3 control-label required">Location</label>
-                                <div class="col-md-9">
-                                    <p class="form-control-static">{{ termination_a.device.location|placeholder }}</p>
-                                </div>
-                            </div>
-                            <div class="form-group">
-                                <label class="col-md-3 control-label required">Rack</label>
-                                <div class="col-md-9">
-                                    <p class="form-control-static">{{ termination_a.device.rack|placeholder }}</p>
-                                </div>
-                            </div>
-                            <div class="form-group">
-                                <label class="col-md-3 control-label required">Device</label>
-                                <div class="col-md-9">
-                                    <p class="form-control-static">{{ termination_a.device }}</p>
-                                </div>
-                            </div>
-                            <div class="form-group">
-                                <label class="col-md-3 control-label required">Type</label>
-                                <div class="col-md-9">
-                                    <p class="form-control-static">{{ termination_a|meta:"verbose_name"|capfirst }}</p>
-                                </div>
-                            </div>
-                            <div class="form-group">
-                                <label class="col-md-3 control-label required">Name</label>
-                                <div class="col-md-9">
-                                    <p class="form-control-static">{{ termination_a }}</p>
-                                </div>
-                            </div>
-                        {% else %}
-                            {# Circuit termination #}
-                            <div class="form-group">
-                                <label class="col-md-3 control-label required">Site</label>
-                                <div class="col-md-9">
-                                    <p class="form-control-static">{{ termination_a.site }}</p>
-                                </div>
-                            </div>
-                            <div class="form-group">
-                                <label class="col-md-3 control-label required">Provider</label>
-                                <div class="col-md-9">
-                                    <p class="form-control-static">{{ termination_a.circuit.provider }}</p>
-                                </div>
-                            </div>
-                            <div class="form-group">
-                                <label class="col-md-3 control-label required">Circuit</label>
-                                <div class="col-md-9">
-                                    <p class="form-control-static">{{ termination_a.circuit.cid }}</p>
-                                </div>
-                            </div>
-                            <div class="form-group">
-                                <label class="col-md-3 control-label required">Side</label>
-                                <div class="col-md-9">
-                                    <p class="form-control-static">{{ termination_a.term_side }}</p>
-                                </div>
-                            </div>
-                        {% endif %}
-                    </div>
-                </div>
-            </div>
-            <div class="col-md-2 text-center" style="padding-top: 90px;">
-                <i class="mdi mdi-swap-horizontal-bold mdi-48px"></i>
-            </div>
-            <div class="col-md-5">
-                <div class="panel panel-default">
-                    <div class="panel-heading text-center">
-                        <strong>B Side</strong>
-                    </div>
-                    <div class="panel-body">
-                        {% if tabs %}
-                            <ul class="nav nav-tabs">
-                                {% for url, link in tabs %}
-                                    <li role="presentation"><a href="{{ url }}">{{ link }}</a></li>
-                                {% endfor %}
-                            </ul>
-                        {% endif %}
-                        {% if 'termination_b_provider' in form.fields %}
-                            {% render_field form.termination_b_provider %}
-                        {% endif %}
-                        {% if 'termination_b_region' in form.fields %}
-                            {% render_field form.termination_b_region %}
-                        {% endif %}
-                        {% if 'termination_b_site_group' in form.fields %}
-                            {% render_field form.termination_b_site_group %}
-                        {% endif %}
-                        {% if 'termination_b_site' in form.fields %}
-                            {% render_field form.termination_b_site %}
-                        {% endif %}
-                        {% if 'termination_b_location' in form.fields %}
-                            {% render_field form.termination_b_location %}
-                        {% endif %}
-                        {% if 'termination_b_rack' in form.fields %}
-                            {% render_field form.termination_b_rack %}
-                        {% endif %}
-                        {% if 'termination_b_device' in form.fields %}
-                            {% render_field form.termination_b_device %}
-                        {% endif %}
-                        {% if 'termination_b_type' in form.fields %}
-                            {% render_field form.termination_b_type %}
-                        {% endif %}
-                        {% if 'termination_b_powerpanel' in form.fields %}
-                            {% render_field form.termination_b_powerpanel %}
-                        {% endif %}
-                        {% if 'termination_b_circuit' in form.fields %}
-                            {% render_field form.termination_b_circuit %}
-                        {% endif %}
-                        <div class="form-group">
-                            <label class="col-md-3 control-label required">Type</label>
-                            <div class="col-md-9">
-                                <p class="form-control-static">{{ termination_b_type|capfirst }}</p>
-                            </div>
-                        </div>
-                        {% render_field form.termination_b_id %}
->>>>>>> 0a0b852f
                     </div>
                     {% render_field form.termination_b_id %}
                 </div>

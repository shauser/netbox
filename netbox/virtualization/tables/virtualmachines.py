import django_tables2 as tables

from dcim.tables.devices import BaseInterfaceTable
from netbox.tables import NetBoxTable, columns
from tenancy.tables import TenancyColumnsMixin
from virtualization.models import VirtualMachine, VMInterface

__all__ = (
    'VirtualMachineTable',
    'VirtualMachineVMInterfaceTable',
    'VMInterfaceTable',
)

VMINTERFACE_BUTTONS = """
{% if perms.ipam.add_ipaddress %}
    <a href="{% url 'ipam:ipaddress_add' %}?vminterface={{ record.pk }}&return_url={% url 'virtualization:virtualmachine_interfaces' pk=object.pk %}" class="btn btn-sm btn-success" title="Add IP Address">
        <i class="mdi mdi-plus-thick" aria-hidden="true"></i>
    </a>
{% endif %}
"""


#
# Virtual machines
#

class VirtualMachineTable(TenancyColumnsMixin, NetBoxTable):
    name = tables.Column(
        order_by=('_name',),
        linkify=True
    )
    status = columns.ChoiceFieldColumn()
    site = tables.Column(
        linkify=True
    )
    cluster = tables.Column(
        linkify=True
    )
    device = tables.Column(
        linkify=True
    )
    role = columns.ColoredLabelColumn()
    comments = columns.MarkdownColumn()
    primary_ip4 = tables.Column(
        linkify=True,
        verbose_name='IPv4 Address'
    )
    primary_ip6 = tables.Column(
        linkify=True,
        verbose_name='IPv6 Address'
    )
    primary_ip = tables.Column(
        linkify=True,
        order_by=('primary_ip4', 'primary_ip6'),
        verbose_name='IP Address'
    )
    tags = columns.TagColumn(
        url_name='virtualization:virtualmachine_list'
    )

    class Meta(NetBoxTable.Meta):
        model = VirtualMachine
        fields = (
<<<<<<< HEAD
            'pk', 'id', 'name', 'status', 'site', 'cluster', 'device', 'role', 'tenant', 'platform', 'vcpus', 'memory',
            'disk', 'primary_ip4', 'primary_ip6', 'primary_ip', 'comments', 'tags', 'created', 'last_updated',
=======
            'pk', 'id', 'name', 'status', 'cluster', 'role', 'tenant', 'tenant_group', 'platform', 'vcpus', 'memory', 'disk',
            'primary_ip4', 'primary_ip6', 'primary_ip', 'comments', 'tags', 'created', 'last_updated',
>>>>>>> 57397570
        )
        default_columns = (
            'pk', 'name', 'status', 'site', 'cluster', 'role', 'tenant', 'vcpus', 'memory', 'disk', 'primary_ip',
        )


#
# VM components
#

class VMInterfaceTable(BaseInterfaceTable):
    virtual_machine = tables.Column(
        linkify=True
    )
    name = tables.Column(
        linkify=True
    )
    vrf = tables.Column(
        linkify=True
    )
    contacts = columns.ManyToManyColumn(
        linkify_item=True
    )
    tags = columns.TagColumn(
        url_name='virtualization:vminterface_list'
    )

    class Meta(NetBoxTable.Meta):
        model = VMInterface
        fields = (
            'pk', 'id', 'name', 'virtual_machine', 'enabled', 'mac_address', 'mtu', 'mode', 'description', 'tags',
            'vrf', 'ip_addresses', 'fhrp_groups', 'untagged_vlan', 'tagged_vlans', 'contacts', 'created',
            'last_updated',
        )
        default_columns = ('pk', 'name', 'virtual_machine', 'enabled', 'description')


class VirtualMachineVMInterfaceTable(VMInterfaceTable):
    parent = tables.Column(
        linkify=True
    )
    bridge = tables.Column(
        linkify=True
    )
    actions = columns.ActionsColumn(
        actions=('edit', 'delete'),
        extra_buttons=VMINTERFACE_BUTTONS
    )

    class Meta(NetBoxTable.Meta):
        model = VMInterface
        fields = (
            'pk', 'id', 'name', 'enabled', 'parent', 'bridge', 'mac_address', 'mtu', 'mode', 'description', 'tags',
            'ip_addresses', 'fhrp_groups', 'untagged_vlan', 'tagged_vlans', 'actions',
        )
        default_columns = ('pk', 'name', 'enabled', 'mac_address', 'mtu', 'mode', 'description', 'ip_addresses')
        row_attrs = {
            'data-name': lambda record: record.name,
        }<|MERGE_RESOLUTION|>--- conflicted
+++ resolved
@@ -61,13 +61,9 @@
     class Meta(NetBoxTable.Meta):
         model = VirtualMachine
         fields = (
-<<<<<<< HEAD
-            'pk', 'id', 'name', 'status', 'site', 'cluster', 'device', 'role', 'tenant', 'platform', 'vcpus', 'memory',
-            'disk', 'primary_ip4', 'primary_ip6', 'primary_ip', 'comments', 'tags', 'created', 'last_updated',
-=======
-            'pk', 'id', 'name', 'status', 'cluster', 'role', 'tenant', 'tenant_group', 'platform', 'vcpus', 'memory', 'disk',
-            'primary_ip4', 'primary_ip6', 'primary_ip', 'comments', 'tags', 'created', 'last_updated',
->>>>>>> 57397570
+            'pk', 'id', 'name', 'status', 'site', 'cluster', 'device', 'role', 'tenant', 'tenant_group', 'platform',
+            'vcpus', 'memory', 'disk', 'primary_ip4', 'primary_ip6', 'primary_ip', 'comments', 'tags', 'created',
+            'last_updated',
         )
         default_columns = (
             'pk', 'name', 'status', 'site', 'cluster', 'role', 'tenant', 'vcpus', 'memory', 'disk', 'primary_ip',

--- conflicted
+++ resolved
@@ -1,5 +1,4 @@
 import django_tables2 as tables
-from django.conf import settings
 from dcim.tables.devices import BaseInterfaceTable
 from tenancy.tables import TenantColumn
 from utilities.tables import (
@@ -45,11 +44,7 @@
 
     class Meta(BaseTable.Meta):
         model = ClusterType
-<<<<<<< HEAD
-        fields = ('pk', 'name', 'slug', 'cluster_count', 'description', 'tags', 'actions')
-=======
-        fields = ('pk', 'id', 'name', 'slug', 'cluster_count', 'description', 'actions')
->>>>>>> 11e2200a
+        fields = ('pk', 'id', 'name', 'slug', 'cluster_count', 'description', 'tags', 'actions')
         default_columns = ('pk', 'name', 'cluster_count', 'description', 'actions')
 
 
@@ -72,11 +67,7 @@
 
     class Meta(BaseTable.Meta):
         model = ClusterGroup
-<<<<<<< HEAD
-        fields = ('pk', 'name', 'slug', 'cluster_count', 'description', 'tags', 'actions')
-=======
-        fields = ('pk', 'id', 'name', 'slug', 'cluster_count', 'description', 'actions')
->>>>>>> 11e2200a
+        fields = ('pk', 'id', 'name', 'slug', 'cluster_count', 'description', 'tags', 'actions')
         default_columns = ('pk', 'name', 'cluster_count', 'description', 'actions')
 
 
@@ -179,11 +170,7 @@
     class Meta(BaseTable.Meta):
         model = VMInterface
         fields = (
-<<<<<<< HEAD
-            'pk', 'name', 'virtual_machine', 'enabled', 'mac_address', 'mtu', 'mode', 'description', 'tags',
-=======
-            'pk', 'id', 'name', 'virtual_machine', 'enabled', 'parent', 'mac_address', 'mtu', 'mode', 'description', 'tags',
->>>>>>> 11e2200a
+            'pk', 'id', 'name', 'virtual_machine', 'enabled', 'mac_address', 'mtu', 'mode', 'description', 'tags',
             'ip_addresses', 'untagged_vlan', 'tagged_vlans',
         )
         default_columns = ('pk', 'name', 'virtual_machine', 'enabled', 'description')
@@ -205,13 +192,8 @@
     class Meta(BaseTable.Meta):
         model = VMInterface
         fields = (
-<<<<<<< HEAD
-            'pk', 'name', 'enabled', 'parent', 'bridge', 'mac_address', 'mtu', 'mode', 'description', 'tags',
+            'pk', 'id', 'name', 'enabled', 'parent', 'bridge', 'mac_address', 'mtu', 'mode', 'description', 'tags',
             'ip_addresses', 'untagged_vlan', 'tagged_vlans', 'actions',
-=======
-            'pk', 'id', 'name', 'enabled', 'mac_address', 'mtu', 'mode', 'description', 'tags', 'ip_addresses',
-            'untagged_vlan', 'tagged_vlans', 'actions',
->>>>>>> 11e2200a
         )
         default_columns = (
             'pk', 'name', 'enabled', 'mac_address', 'mtu', 'mode', 'description', 'ip_addresses', 'actions',

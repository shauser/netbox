--- conflicted
+++ resolved
@@ -7,13 +7,9 @@
 from dcim.models import Device
 from dcim.tables import DeviceTable
 from extras.views import ObjectConfigContextView
-<<<<<<< HEAD
 from ipam.models import IPAddress, Service
 from ipam.tables import InterfaceIPAddressTable, InterfaceVLANTable
-=======
-from ipam.models import Service
 from utilities.utils import get_subquery
->>>>>>> 357bf671
 from utilities.views import (
     BulkComponentCreateView, BulkDeleteView, BulkEditView, BulkImportView, BulkRenameView, ComponentCreateView,
     ObjectView, ObjectDeleteView, ObjectEditView, ObjectListView,
@@ -84,17 +80,12 @@
 # Clusters
 #
 
-<<<<<<< HEAD
 class ClusterListView(ObjectListView):
-    queryset = Cluster.objects.prefetch_related('type', 'group', 'site', 'tenant')
-=======
-class ClusterListView(PermissionRequiredMixin, ObjectListView):
     permission_required = 'virtualization.view_cluster'
     queryset = Cluster.objects.prefetch_related('type', 'group', 'site', 'tenant').annotate(
         device_count=get_subquery(Device, 'cluster'),
         vm_count=get_subquery(VirtualMachine, 'cluster')
     )
->>>>>>> 357bf671
     table = tables.ClusterTable
     filterset = filters.ClusterFilterSet
     filterset_form = forms.ClusterFilterForm

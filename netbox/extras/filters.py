import django_filters
from django.contrib.auth.models import User
from django.contrib.contenttypes.models import ContentType
from django.db.models import Q

from dcim.models import DeviceRole, Platform, Region, Site
from tenancy.models import Tenant, TenantGroup
from utilities.filters import BaseFilterSet, ContentTypeFilter
from virtualization.models import Cluster, ClusterGroup
from .choices import *
<<<<<<< HEAD
from .models import ConfigContext, CustomField, ExportTemplate, ImageAttachment, JobResult, ObjectChange, Tag
=======
from .models import ConfigContext, CustomField, ExportTemplate, Graph, ImageAttachment, JobResult, ObjectChange, Tag
>>>>>>> d30874e0


__all__ = (
    'ConfigContextFilterSet',
    'CreatedUpdatedFilterSet',
    'CustomFieldFilter',
    'CustomFieldFilterSet',
    'ExportTemplateFilterSet',
<<<<<<< HEAD
=======
    'GraphFilterSet',
>>>>>>> d30874e0
    'ImageAttachmentFilterSet',
    'LocalConfigContextFilterSet',
    'ObjectChangeFilterSet',
    'TagFilterSet',
)

EXACT_FILTER_TYPES = (
    CustomFieldTypeChoices.TYPE_BOOLEAN,
    CustomFieldTypeChoices.TYPE_DATE,
    CustomFieldTypeChoices.TYPE_INTEGER,
    CustomFieldTypeChoices.TYPE_SELECT,
)


class CustomFieldFilter(django_filters.Filter):
    """
    Filter objects by the presence of a CustomFieldValue. The filter's name is used as the CustomField name.
    """
    def __init__(self, custom_field, *args, **kwargs):
        self.custom_field = custom_field
        super().__init__(*args, **kwargs)

    def filter(self, queryset, value):

        # Skip filter on empty value
        if value is None or not value.strip():
            return queryset

        # Apply the assigned filter logic (exact or loose)
        if (
            self.custom_field.type in EXACT_FILTER_TYPES or
            self.custom_field.filter_logic == CustomFieldFilterLogicChoices.FILTER_EXACT
        ):
            kwargs = {f'custom_field_data__{self.field_name}': value}
        else:
            kwargs = {f'custom_field_data__{self.field_name}__icontains': value}

        return queryset.filter(**kwargs)


class CustomFieldFilterSet(django_filters.FilterSet):
    """
    Dynamically add a Filter for each CustomField applicable to the parent model.
    """
    def __init__(self, *args, **kwargs):
        super().__init__(*args, **kwargs)

        obj_type = ContentType.objects.get_for_model(self._meta.model)
        custom_fields = CustomField.objects.filter(
            obj_type=obj_type
        ).exclude(
            filter_logic=CustomFieldFilterLogicChoices.FILTER_DISABLED
        )
        for cf in custom_fields:
            self.filters['cf_{}'.format(cf.name)] = CustomFieldFilter(field_name=cf.name, custom_field=cf)


class ExportTemplateFilterSet(BaseFilterSet):

    class Meta:
        model = ExportTemplate
        fields = ['id', 'content_type', 'name']


class ImageAttachmentFilterSet(BaseFilterSet):
    content_type = ContentTypeFilter()

    class Meta:
        model = ImageAttachment
        fields = ['id', 'content_type_id', 'object_id', 'name']


class ImageAttachmentFilterSet(BaseFilterSet):

    class Meta:
        model = ImageAttachment
        fields = ['id', 'content_type', 'object_id', 'name']


class TagFilterSet(BaseFilterSet):
    q = django_filters.CharFilter(
        method='search',
        label='Search',
    )

    class Meta:
        model = Tag
        fields = ['id', 'name', 'slug', 'color']

    def search(self, queryset, name, value):
        if not value.strip():
            return queryset
        return queryset.filter(
            Q(name__icontains=value) |
            Q(slug__icontains=value)
        )


class ConfigContextFilterSet(BaseFilterSet):
    q = django_filters.CharFilter(
        method='search',
        label='Search',
    )
    region_id = django_filters.ModelMultipleChoiceFilter(
        field_name='regions',
        queryset=Region.objects.all(),
        label='Region',
    )
    region = django_filters.ModelMultipleChoiceFilter(
        field_name='regions__slug',
        queryset=Region.objects.all(),
        to_field_name='slug',
        label='Region (slug)',
    )
    site_id = django_filters.ModelMultipleChoiceFilter(
        field_name='sites',
        queryset=Site.objects.all(),
        label='Site',
    )
    site = django_filters.ModelMultipleChoiceFilter(
        field_name='sites__slug',
        queryset=Site.objects.all(),
        to_field_name='slug',
        label='Site (slug)',
    )
    role_id = django_filters.ModelMultipleChoiceFilter(
        field_name='roles',
        queryset=DeviceRole.objects.all(),
        label='Role',
    )
    role = django_filters.ModelMultipleChoiceFilter(
        field_name='roles__slug',
        queryset=DeviceRole.objects.all(),
        to_field_name='slug',
        label='Role (slug)',
    )
    platform_id = django_filters.ModelMultipleChoiceFilter(
        field_name='platforms',
        queryset=Platform.objects.all(),
        label='Platform',
    )
    platform = django_filters.ModelMultipleChoiceFilter(
        field_name='platforms__slug',
        queryset=Platform.objects.all(),
        to_field_name='slug',
        label='Platform (slug)',
    )
    cluster_group_id = django_filters.ModelMultipleChoiceFilter(
        field_name='cluster_groups',
        queryset=ClusterGroup.objects.all(),
        label='Cluster group',
    )
    cluster_group = django_filters.ModelMultipleChoiceFilter(
        field_name='cluster_groups__slug',
        queryset=ClusterGroup.objects.all(),
        to_field_name='slug',
        label='Cluster group (slug)',
    )
    cluster_id = django_filters.ModelMultipleChoiceFilter(
        field_name='clusters',
        queryset=Cluster.objects.all(),
        label='Cluster',
    )
    tenant_group_id = django_filters.ModelMultipleChoiceFilter(
        field_name='tenant_groups',
        queryset=TenantGroup.objects.all(),
        label='Tenant group',
    )
    tenant_group = django_filters.ModelMultipleChoiceFilter(
        field_name='tenant_groups__slug',
        queryset=TenantGroup.objects.all(),
        to_field_name='slug',
        label='Tenant group (slug)',
    )
    tenant_id = django_filters.ModelMultipleChoiceFilter(
        field_name='tenants',
        queryset=Tenant.objects.all(),
        label='Tenant',
    )
    tenant = django_filters.ModelMultipleChoiceFilter(
        field_name='tenants__slug',
        queryset=Tenant.objects.all(),
        to_field_name='slug',
        label='Tenant (slug)',
    )
    tag = django_filters.ModelMultipleChoiceFilter(
        field_name='tags__slug',
        queryset=Tag.objects.all(),
        to_field_name='slug',
        label='Tag (slug)',
    )

    class Meta:
        model = ConfigContext
        fields = ['id', 'name', 'is_active']

    def search(self, queryset, name, value):
        if not value.strip():
            return queryset
        return queryset.filter(
            Q(name__icontains=value) |
            Q(description__icontains=value) |
            Q(data__icontains=value)
        )


#
# Filter for Local Config Context Data
#

class LocalConfigContextFilterSet(django_filters.FilterSet):
    local_context_data = django_filters.BooleanFilter(
        method='_local_context_data',
        label='Has local config context data',
    )

    def _local_context_data(self, queryset, name, value):
        return queryset.exclude(local_context_data__isnull=value)


class ObjectChangeFilterSet(BaseFilterSet):
    q = django_filters.CharFilter(
        method='search',
        label='Search',
    )
    time = django_filters.DateTimeFromToRangeFilter()
<<<<<<< HEAD
    changed_object_type = ContentTypeFilter()
=======
    user_id = django_filters.ModelMultipleChoiceFilter(
        queryset=User.objects.all(),
        label='User (ID)',
    )
    user = django_filters.ModelMultipleChoiceFilter(
        field_name='user__username',
        queryset=User.objects.all(),
        to_field_name='username',
        label='User name',
    )
>>>>>>> d30874e0

    class Meta:
        model = ObjectChange
        fields = [
<<<<<<< HEAD
            'id', 'user', 'user_name', 'request_id', 'action', 'changed_object_type_id', 'changed_object_id',
            'object_repr',
=======
            'id', 'user_name', 'request_id', 'action', 'changed_object_type', 'changed_object_id', 'object_repr',
>>>>>>> d30874e0
        ]

    def search(self, queryset, name, value):
        if not value.strip():
            return queryset
        return queryset.filter(
            Q(user_name__icontains=value) |
            Q(object_repr__icontains=value)
        )


class CreatedUpdatedFilterSet(django_filters.FilterSet):
    created = django_filters.DateFilter()
    created__gte = django_filters.DateFilter(
        field_name='created',
        lookup_expr='gte'
    )
    created__lte = django_filters.DateFilter(
        field_name='created',
        lookup_expr='lte'
    )
    last_updated = django_filters.DateTimeFilter()
    last_updated__gte = django_filters.DateTimeFilter(
        field_name='last_updated',
        lookup_expr='gte'
    )
    last_updated__lte = django_filters.DateTimeFilter(
        field_name='last_updated',
        lookup_expr='lte'
    )


#
# Job Results
#

class JobResultFilterSet(BaseFilterSet):
    q = django_filters.CharFilter(
        method='search',
        label='Search',
    )
    created = django_filters.DateTimeFilter()
    completed = django_filters.DateTimeFilter()
    status = django_filters.MultipleChoiceFilter(
        choices=JobResultStatusChoices,
        null_value=None
    )

    class Meta:
        model = JobResult
        fields = [
            'id', 'created', 'completed', 'status', 'user', 'obj_type', 'name'
        ]

    def search(self, queryset, name, value):
        if not value.strip():
            return queryset
        return queryset.filter(
            Q(user__username__icontains=value)
        )<|MERGE_RESOLUTION|>--- conflicted
+++ resolved
@@ -8,11 +8,7 @@
 from utilities.filters import BaseFilterSet, ContentTypeFilter
 from virtualization.models import Cluster, ClusterGroup
 from .choices import *
-<<<<<<< HEAD
 from .models import ConfigContext, CustomField, ExportTemplate, ImageAttachment, JobResult, ObjectChange, Tag
-=======
-from .models import ConfigContext, CustomField, ExportTemplate, Graph, ImageAttachment, JobResult, ObjectChange, Tag
->>>>>>> d30874e0
 
 
 __all__ = (
@@ -21,10 +17,6 @@
     'CustomFieldFilter',
     'CustomFieldFilterSet',
     'ExportTemplateFilterSet',
-<<<<<<< HEAD
-=======
-    'GraphFilterSet',
->>>>>>> d30874e0
     'ImageAttachmentFilterSet',
     'LocalConfigContextFilterSet',
     'ObjectChangeFilterSet',
@@ -97,13 +89,6 @@
         fields = ['id', 'content_type_id', 'object_id', 'name']
 
 
-class ImageAttachmentFilterSet(BaseFilterSet):
-
-    class Meta:
-        model = ImageAttachment
-        fields = ['id', 'content_type', 'object_id', 'name']
-
-
 class TagFilterSet(BaseFilterSet):
     q = django_filters.CharFilter(
         method='search',
@@ -251,9 +236,7 @@
         label='Search',
     )
     time = django_filters.DateTimeFromToRangeFilter()
-<<<<<<< HEAD
     changed_object_type = ContentTypeFilter()
-=======
     user_id = django_filters.ModelMultipleChoiceFilter(
         queryset=User.objects.all(),
         label='User (ID)',
@@ -264,17 +247,12 @@
         to_field_name='username',
         label='User name',
     )
->>>>>>> d30874e0
 
     class Meta:
         model = ObjectChange
         fields = [
-<<<<<<< HEAD
             'id', 'user', 'user_name', 'request_id', 'action', 'changed_object_type_id', 'changed_object_id',
             'object_repr',
-=======
-            'id', 'user_name', 'request_id', 'action', 'changed_object_type', 'changed_object_id', 'object_repr',
->>>>>>> d30874e0
         ]
 
     def search(self, queryset, name, value):

#!/bin/bash
# This script will prepare NetBox to run after the code has been upgraded to
# its most recent release.
#
# Once the script completes, remember to restart the WSGI service (e.g.
# gunicorn or uWSGI).

# Optionally use sudo if not already root, and always prompt for password
# before running the command
PREFIX="sudo -k "
if [ "$(whoami)" = "root" ]; then
	# When running upgrade as root, ask user to confirm if they wish to
	# continue
	read -n1 -rsp $'Running NetBox upgrade as root, press any key to continue or ^C to cancel\n'
	PREFIX=""
fi

# Fall back to pip3 if pip is missing
PIP="pip"
type $PIP >/dev/null 2>&1 || PIP="pip3"

# Install any new Python packages
COMMAND="${PREFIX}${PIP} install -r requirements.txt --upgrade"
echo "Updating required Python packages ($COMMAND)..."
eval $COMMAND

# Apply any database migrations
./netbox/manage.py migrate

# Collect static files
<<<<<<< HEAD
./netbox/manage.py collectstatic --noinput

# Delete old bytecode
find . -name "*.pyc" -delete
=======
./netbox/manage.py collectstatic --no-input
>>>>>>> 861c8b29
<|MERGE_RESOLUTION|>--- conflicted
+++ resolved
@@ -28,11 +28,7 @@
 ./netbox/manage.py migrate
 
 # Collect static files
-<<<<<<< HEAD
-./netbox/manage.py collectstatic --noinput
+./netbox/manage.py collectstatic --no-input
 
 # Delete old bytecode
-find . -name "*.pyc" -delete
-=======
-./netbox/manage.py collectstatic --no-input
->>>>>>> 861c8b29
+find . -name "*.pyc" -delete